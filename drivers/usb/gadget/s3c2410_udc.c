--- conflicted
+++ resolved
@@ -1629,11 +1629,7 @@
 		ep->ep.desc = NULL;
 		ep->halted = 0;
 		INIT_LIST_HEAD(&ep->queue);
-<<<<<<< HEAD
-		usb_ep_set_maxpacket_limit(&ep->ep, &ep->ep.maxpacket);
-=======
 		usb_ep_set_maxpacket_limit(&ep->ep, ep->ep.maxpacket);
->>>>>>> e3703f8c
 	}
 }
 
