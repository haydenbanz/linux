// SPDX-License-Identifier: GPL-2.0-only

#include <linux/clk.h>
#include <linux/of_clk.h>
#include <linux/minmax.h>
#include <linux/platform_data/simplefb.h>
#include <linux/platform_device.h>
#include <linux/regulator/consumer.h>

#include <drm/drm_aperture.h>
#include <drm/drm_atomic.h>
#include <drm/drm_atomic_state_helper.h>
#include <drm/drm_connector.h>
#include <drm/drm_damage_helper.h>
#include <drm/drm_device.h>
#include <drm/drm_drv.h>
#include <drm/drm_fb_helper.h>
#include <drm/drm_format_helper.h>
#include <drm/drm_gem_atomic_helper.h>
#include <drm/drm_gem_framebuffer_helper.h>
#include <drm/drm_gem_shmem_helper.h>
#include <drm/drm_managed.h>
#include <drm/drm_modeset_helper_vtables.h>
#include <drm/drm_plane_helper.h>
#include <drm/drm_probe_helper.h>

#define DRIVER_NAME	"simpledrm"
#define DRIVER_DESC	"DRM driver for simple-framebuffer platform devices"
#define DRIVER_DATE	"20200625"
#define DRIVER_MAJOR	1
#define DRIVER_MINOR	0

/*
 * Assume a monitor resolution of 96 dpi to
 * get a somewhat reasonable screen size.
 */
#define RES_MM(d)	\
	(((d) * 254ul) / (96ul * 10ul))

#define SIMPLEDRM_MODE(hd, vd)	\
	DRM_SIMPLE_MODE(hd, vd, RES_MM(hd), RES_MM(vd))

/*
 * Helpers for simplefb
 */

static int
simplefb_get_validated_int(struct drm_device *dev, const char *name,
			   uint32_t value)
{
	if (value > INT_MAX) {
		drm_err(dev, "simplefb: invalid framebuffer %s of %u\n",
			name, value);
		return -EINVAL;
	}
	return (int)value;
}

static int
simplefb_get_validated_int0(struct drm_device *dev, const char *name,
			    uint32_t value)
{
	if (!value) {
		drm_err(dev, "simplefb: invalid framebuffer %s of %u\n",
			name, value);
		return -EINVAL;
	}
	return simplefb_get_validated_int(dev, name, value);
}

static const struct drm_format_info *
simplefb_get_validated_format(struct drm_device *dev, const char *format_name)
{
	static const struct simplefb_format formats[] = SIMPLEFB_FORMATS;
	const struct simplefb_format *fmt = formats;
	const struct simplefb_format *end = fmt + ARRAY_SIZE(formats);
	const struct drm_format_info *info;

	if (!format_name) {
		drm_err(dev, "simplefb: missing framebuffer format\n");
		return ERR_PTR(-EINVAL);
	}

	while (fmt < end) {
		if (!strcmp(format_name, fmt->name)) {
			info = drm_format_info(fmt->fourcc);
			if (!info)
				return ERR_PTR(-EINVAL);
			return info;
		}
		++fmt;
	}

	drm_err(dev, "simplefb: unknown framebuffer format %s\n",
		format_name);

	return ERR_PTR(-EINVAL);
}

static int
simplefb_get_width_pd(struct drm_device *dev,
		      const struct simplefb_platform_data *pd)
{
	return simplefb_get_validated_int0(dev, "width", pd->width);
}

static int
simplefb_get_height_pd(struct drm_device *dev,
		       const struct simplefb_platform_data *pd)
{
	return simplefb_get_validated_int0(dev, "height", pd->height);
}

static int
simplefb_get_stride_pd(struct drm_device *dev,
		       const struct simplefb_platform_data *pd)
{
	return simplefb_get_validated_int(dev, "stride", pd->stride);
}

static const struct drm_format_info *
simplefb_get_format_pd(struct drm_device *dev,
		       const struct simplefb_platform_data *pd)
{
	return simplefb_get_validated_format(dev, pd->format);
}

static int
simplefb_read_u32_of(struct drm_device *dev, struct device_node *of_node,
		     const char *name, u32 *value)
{
	int ret = of_property_read_u32(of_node, name, value);

	if (ret)
		drm_err(dev, "simplefb: cannot parse framebuffer %s: error %d\n",
			name, ret);
	return ret;
}

static int
simplefb_read_string_of(struct drm_device *dev, struct device_node *of_node,
			const char *name, const char **value)
{
	int ret = of_property_read_string(of_node, name, value);

	if (ret)
		drm_err(dev, "simplefb: cannot parse framebuffer %s: error %d\n",
			name, ret);
	return ret;
}

static int
simplefb_get_width_of(struct drm_device *dev, struct device_node *of_node)
{
	u32 width;
	int ret = simplefb_read_u32_of(dev, of_node, "width", &width);

	if (ret)
		return ret;
	return simplefb_get_validated_int0(dev, "width", width);
}

static int
simplefb_get_height_of(struct drm_device *dev, struct device_node *of_node)
{
	u32 height;
	int ret = simplefb_read_u32_of(dev, of_node, "height", &height);

	if (ret)
		return ret;
	return simplefb_get_validated_int0(dev, "height", height);
}

static int
simplefb_get_stride_of(struct drm_device *dev, struct device_node *of_node)
{
	u32 stride;
	int ret = simplefb_read_u32_of(dev, of_node, "stride", &stride);

	if (ret)
		return ret;
	return simplefb_get_validated_int(dev, "stride", stride);
}

static const struct drm_format_info *
simplefb_get_format_of(struct drm_device *dev, struct device_node *of_node)
{
	const char *format;
	int ret = simplefb_read_string_of(dev, of_node, "format", &format);

	if (ret)
		return ERR_PTR(ret);
	return simplefb_get_validated_format(dev, format);
}

/*
 * Simple Framebuffer device
 */

struct simpledrm_device {
	struct drm_device dev;

	/* clocks */
#if defined CONFIG_OF && defined CONFIG_COMMON_CLK
	unsigned int clk_count;
	struct clk **clks;
#endif
	/* regulators */
#if defined CONFIG_OF && defined CONFIG_REGULATOR
	unsigned int regulator_count;
	struct regulator **regulators;
#endif

	/* simplefb settings */
	struct drm_display_mode mode;
	const struct drm_format_info *format;
	unsigned int pitch;

	/* memory management */
	void __iomem *screen_base;

	/* modesetting */
	uint32_t formats[8];
	size_t nformats;
	struct drm_plane primary_plane;
	struct drm_crtc crtc;
	struct drm_encoder encoder;
	struct drm_connector connector;
};

static struct simpledrm_device *simpledrm_device_of_dev(struct drm_device *dev)
{
	return container_of(dev, struct simpledrm_device, dev);
}

/*
 * Hardware
 */

#if defined CONFIG_OF && defined CONFIG_COMMON_CLK
/*
 * Clock handling code.
 *
 * Here we handle the clocks property of our "simple-framebuffer" dt node.
 * This is necessary so that we can make sure that any clocks needed by
 * the display engine that the bootloader set up for us (and for which it
 * provided a simplefb dt node), stay up, for the life of the simplefb
 * driver.
 *
 * When the driver unloads, we cleanly disable, and then release the clocks.
 *
 * We only complain about errors here, no action is taken as the most likely
 * error can only happen due to a mismatch between the bootloader which set
 * up simplefb, and the clock definitions in the device tree. Chances are
 * that there are no adverse effects, and if there are, a clean teardown of
 * the fb probe will not help us much either. So just complain and carry on,
 * and hope that the user actually gets a working fb at the end of things.
 */

static void simpledrm_device_release_clocks(void *res)
{
	struct simpledrm_device *sdev = simpledrm_device_of_dev(res);
	unsigned int i;

	for (i = 0; i < sdev->clk_count; ++i) {
		if (sdev->clks[i]) {
			clk_disable_unprepare(sdev->clks[i]);
			clk_put(sdev->clks[i]);
		}
	}
}

static int simpledrm_device_init_clocks(struct simpledrm_device *sdev)
{
	struct drm_device *dev = &sdev->dev;
	struct platform_device *pdev = to_platform_device(dev->dev);
	struct device_node *of_node = pdev->dev.of_node;
	struct clk *clock;
	unsigned int i;
	int ret;

	if (dev_get_platdata(&pdev->dev) || !of_node)
		return 0;

	sdev->clk_count = of_clk_get_parent_count(of_node);
	if (!sdev->clk_count)
		return 0;

	sdev->clks = drmm_kzalloc(dev, sdev->clk_count * sizeof(sdev->clks[0]),
				  GFP_KERNEL);
	if (!sdev->clks)
		return -ENOMEM;

	for (i = 0; i < sdev->clk_count; ++i) {
		clock = of_clk_get(of_node, i);
		if (IS_ERR(clock)) {
			ret = PTR_ERR(clock);
			if (ret == -EPROBE_DEFER)
				goto err;
			drm_err(dev, "clock %u not found: %d\n", i, ret);
			continue;
		}
		ret = clk_prepare_enable(clock);
		if (ret) {
			drm_err(dev, "failed to enable clock %u: %d\n",
				i, ret);
			clk_put(clock);
			continue;
		}
		sdev->clks[i] = clock;
	}

	return devm_add_action_or_reset(&pdev->dev,
					simpledrm_device_release_clocks,
					sdev);

err:
	while (i) {
		--i;
		if (sdev->clks[i]) {
			clk_disable_unprepare(sdev->clks[i]);
			clk_put(sdev->clks[i]);
		}
	}
	return ret;
}
#else
static int simpledrm_device_init_clocks(struct simpledrm_device *sdev)
{
	return 0;
}
#endif

#if defined CONFIG_OF && defined CONFIG_REGULATOR

#define SUPPLY_SUFFIX "-supply"

/*
 * Regulator handling code.
 *
 * Here we handle the num-supplies and vin*-supply properties of our
 * "simple-framebuffer" dt node. This is necessary so that we can make sure
 * that any regulators needed by the display hardware that the bootloader
 * set up for us (and for which it provided a simplefb dt node), stay up,
 * for the life of the simplefb driver.
 *
 * When the driver unloads, we cleanly disable, and then release the
 * regulators.
 *
 * We only complain about errors here, no action is taken as the most likely
 * error can only happen due to a mismatch between the bootloader which set
 * up simplefb, and the regulator definitions in the device tree. Chances are
 * that there are no adverse effects, and if there are, a clean teardown of
 * the fb probe will not help us much either. So just complain and carry on,
 * and hope that the user actually gets a working fb at the end of things.
 */

static void simpledrm_device_release_regulators(void *res)
{
	struct simpledrm_device *sdev = simpledrm_device_of_dev(res);
	unsigned int i;

	for (i = 0; i < sdev->regulator_count; ++i) {
		if (sdev->regulators[i]) {
			regulator_disable(sdev->regulators[i]);
			regulator_put(sdev->regulators[i]);
		}
	}
}

static int simpledrm_device_init_regulators(struct simpledrm_device *sdev)
{
	struct drm_device *dev = &sdev->dev;
	struct platform_device *pdev = to_platform_device(dev->dev);
	struct device_node *of_node = pdev->dev.of_node;
	struct property *prop;
	struct regulator *regulator;
	const char *p;
	unsigned int count = 0, i = 0;
	int ret;

	if (dev_get_platdata(&pdev->dev) || !of_node)
		return 0;

	/* Count the number of regulator supplies */
	for_each_property_of_node(of_node, prop) {
		p = strstr(prop->name, SUPPLY_SUFFIX);
		if (p && p != prop->name)
			++count;
	}

	if (!count)
		return 0;

	sdev->regulators = drmm_kzalloc(dev,
					count * sizeof(sdev->regulators[0]),
					GFP_KERNEL);
	if (!sdev->regulators)
		return -ENOMEM;

	for_each_property_of_node(of_node, prop) {
		char name[32]; /* 32 is max size of property name */
		size_t len;

		p = strstr(prop->name, SUPPLY_SUFFIX);
		if (!p || p == prop->name)
			continue;
		len = strlen(prop->name) - strlen(SUPPLY_SUFFIX) + 1;
		strscpy(name, prop->name, min(sizeof(name), len));

		regulator = regulator_get_optional(&pdev->dev, name);
		if (IS_ERR(regulator)) {
			ret = PTR_ERR(regulator);
			if (ret == -EPROBE_DEFER)
				goto err;
			drm_err(dev, "regulator %s not found: %d\n",
				name, ret);
			continue;
		}

		ret = regulator_enable(regulator);
		if (ret) {
			drm_err(dev, "failed to enable regulator %u: %d\n",
				i, ret);
			regulator_put(regulator);
			continue;
		}

		sdev->regulators[i++] = regulator;
	}
	sdev->regulator_count = i;

	return devm_add_action_or_reset(&pdev->dev,
					simpledrm_device_release_regulators,
					sdev);

err:
	while (i) {
		--i;
		if (sdev->regulators[i]) {
			regulator_disable(sdev->regulators[i]);
			regulator_put(sdev->regulators[i]);
		}
	}
	return ret;
}
#else
static int simpledrm_device_init_regulators(struct simpledrm_device *sdev)
{
	return 0;
}
#endif

/*
 * Modesetting
 */

/*
 * Support all formats of simplefb and maybe more; in order
 * of preference. The display's update function will do any
 * conversion necessary.
 *
 * TODO: Add blit helpers for remaining formats and uncomment
 *       constants.
 */
static const uint32_t simpledrm_primary_plane_formats[] = {
	DRM_FORMAT_XRGB8888,
	DRM_FORMAT_ARGB8888,
	DRM_FORMAT_RGB565,
	//DRM_FORMAT_XRGB1555,
	//DRM_FORMAT_ARGB1555,
	DRM_FORMAT_RGB888,
	DRM_FORMAT_XRGB2101010,
	DRM_FORMAT_ARGB2101010,
};

static const uint64_t simpledrm_primary_plane_format_modifiers[] = {
	DRM_FORMAT_MOD_LINEAR,
	DRM_FORMAT_MOD_INVALID
};

static int simpledrm_primary_plane_helper_atomic_check(struct drm_plane *plane,
						       struct drm_atomic_state *new_state)
{
	struct drm_plane_state *new_plane_state = drm_atomic_get_new_plane_state(new_state, plane);
	struct drm_crtc *new_crtc = new_plane_state->crtc;
	struct drm_crtc_state *new_crtc_state = NULL;
	int ret;

<<<<<<< HEAD
static enum drm_mode_status
simpledrm_simple_display_pipe_mode_valid(struct drm_simple_display_pipe *pipe,
				    const struct drm_display_mode *mode)
{
	struct simpledrm_device *sdev = simpledrm_device_of_dev(pipe->crtc.dev);
=======
	if (new_crtc)
		new_crtc_state = drm_atomic_get_new_crtc_state(new_state, new_crtc);
>>>>>>> 8869fa66

	ret = drm_atomic_helper_check_plane_state(new_plane_state, new_crtc_state,
						  DRM_PLANE_NO_SCALING,
						  DRM_PLANE_NO_SCALING,
						  false, false);
	if (ret)
		return ret;
	else if (!new_plane_state->visible)
		return 0;

	return 0;
}

static void simpledrm_primary_plane_helper_atomic_update(struct drm_plane *plane,
							 struct drm_atomic_state *old_state)
{
	struct drm_plane_state *plane_state = plane->state;
	struct drm_plane_state *old_plane_state = drm_atomic_get_old_plane_state(old_state, plane);
	struct drm_shadow_plane_state *shadow_plane_state = to_drm_shadow_plane_state(plane_state);
	struct drm_framebuffer *fb = plane_state->fb;
	struct drm_device *dev = plane->dev;
	struct simpledrm_device *sdev = simpledrm_device_of_dev(dev);
	struct iosys_map dst = IOSYS_MAP_INIT_VADDR(sdev->screen_base);
	struct drm_rect src_clip, dst_clip;
	int idx;

	if (!fb)
		return;

	if (!drm_atomic_helper_damage_merged(old_plane_state, plane_state, &src_clip))
		return;

	dst_clip = plane_state->dst;
	if (!drm_rect_intersect(&dst_clip, &src_clip))
		return;

	if (!drm_dev_enter(dev, &idx))
		return;

	iosys_map_incr(&dst, drm_fb_clip_offset(sdev->pitch, sdev->format, &dst_clip));
	drm_fb_blit(&dst, &sdev->pitch, sdev->format->format, shadow_plane_state->data, fb,
		    &src_clip);

	drm_dev_exit(idx);
}

static void simpledrm_primary_plane_helper_atomic_disable(struct drm_plane *plane,
							  struct drm_atomic_state *old_state)
{
	struct drm_device *dev = plane->dev;
	struct simpledrm_device *sdev = simpledrm_device_of_dev(dev);
	int idx;

	if (!drm_dev_enter(dev, &idx))
		return;

	/* Clear screen to black if disabled */
	memset_io(sdev->screen_base, 0, sdev->pitch * sdev->mode.vdisplay);

	drm_dev_exit(idx);
}

static const struct drm_plane_helper_funcs simpledrm_primary_plane_helper_funcs = {
	DRM_GEM_SHADOW_PLANE_HELPER_FUNCS,
	.atomic_check = simpledrm_primary_plane_helper_atomic_check,
	.atomic_update = simpledrm_primary_plane_helper_atomic_update,
	.atomic_disable = simpledrm_primary_plane_helper_atomic_disable,
};

static const struct drm_plane_funcs simpledrm_primary_plane_funcs = {
	.update_plane = drm_atomic_helper_update_plane,
	.disable_plane = drm_atomic_helper_disable_plane,
	.destroy = drm_plane_cleanup,
	DRM_GEM_SHADOW_PLANE_FUNCS,
};

static enum drm_mode_status simpledrm_crtc_helper_mode_valid(struct drm_crtc *crtc,
							     const struct drm_display_mode *mode)
{
	struct simpledrm_device *sdev = simpledrm_device_of_dev(crtc->dev);

	if (mode->hdisplay != sdev->mode.hdisplay &&
	    mode->vdisplay != sdev->mode.vdisplay)
		return MODE_ONE_SIZE;
	else if (mode->hdisplay != sdev->mode.hdisplay)
		return MODE_ONE_WIDTH;
	else if (mode->vdisplay != sdev->mode.vdisplay)
		return MODE_ONE_HEIGHT;

	return MODE_OK;
}

static int simpledrm_crtc_helper_atomic_check(struct drm_crtc *crtc,
					      struct drm_atomic_state *new_state)
{
	struct drm_crtc_state *new_crtc_state = drm_atomic_get_new_crtc_state(new_state, crtc);
	int ret;

	ret = drm_atomic_helper_check_crtc_state(new_crtc_state, false);
	if (ret)
		return ret;

	return drm_atomic_add_affected_planes(new_state, crtc);
}

/*
 * The CRTC is always enabled. Screen updates are performed by
 * the primary plane's atomic_update function. Disabling clears
 * the screen in the primary plane's atomic_disable function.
 */
static const struct drm_crtc_helper_funcs simpledrm_crtc_helper_funcs = {
	.mode_valid = simpledrm_crtc_helper_mode_valid,
	.atomic_check = simpledrm_crtc_helper_atomic_check,
};

static const struct drm_crtc_funcs simpledrm_crtc_funcs = {
	.reset = drm_atomic_helper_crtc_reset,
	.destroy = drm_crtc_cleanup,
	.set_config = drm_atomic_helper_set_config,
	.page_flip = drm_atomic_helper_page_flip,
	.atomic_duplicate_state = drm_atomic_helper_crtc_duplicate_state,
	.atomic_destroy_state = drm_atomic_helper_crtc_destroy_state,
};

static const struct drm_encoder_funcs simpledrm_encoder_funcs = {
	.destroy = drm_encoder_cleanup,
};

static int simpledrm_connector_helper_get_modes(struct drm_connector *connector)
{
	struct simpledrm_device *sdev = simpledrm_device_of_dev(connector->dev);
	struct drm_display_mode *mode;

	mode = drm_mode_duplicate(connector->dev, &sdev->mode);
	if (!mode)
		return 0;

	if (mode->name[0] == '\0')
		drm_mode_set_name(mode);

	mode->type |= DRM_MODE_TYPE_PREFERRED;
	drm_mode_probed_add(connector, mode);

	if (mode->width_mm)
		connector->display_info.width_mm = mode->width_mm;
	if (mode->height_mm)
		connector->display_info.height_mm = mode->height_mm;

	return 1;
}

static const struct drm_connector_helper_funcs simpledrm_connector_helper_funcs = {
	.get_modes = simpledrm_connector_helper_get_modes,
};

static const struct drm_connector_funcs simpledrm_connector_funcs = {
	.reset = drm_atomic_helper_connector_reset,
	.fill_modes = drm_helper_probe_single_connector_modes,
	.destroy = drm_connector_cleanup,
	.atomic_duplicate_state = drm_atomic_helper_connector_duplicate_state,
	.atomic_destroy_state = drm_atomic_helper_connector_destroy_state,
};

static const struct drm_mode_config_funcs simpledrm_mode_config_funcs = {
	.fb_create = drm_gem_fb_create_with_dirty,
	.atomic_check = drm_atomic_helper_check,
	.atomic_commit = drm_atomic_helper_commit,
};

/*
 * Init / Cleanup
 */

static struct drm_display_mode simpledrm_mode(unsigned int width,
					      unsigned int height)
{
	struct drm_display_mode mode = { SIMPLEDRM_MODE(width, height) };

	mode.clock = mode.hdisplay * mode.vdisplay * 60 / 1000 /* kHz */;
	drm_mode_set_name(&mode);

	return mode;
}

static const uint32_t *simpledrm_device_formats(struct simpledrm_device *sdev,
						size_t *nformats_out)
{
	struct drm_device *dev = &sdev->dev;
	size_t i;

	if (sdev->nformats)
		goto out; /* don't rebuild list on recurring calls */

	/* native format goes first */
	sdev->formats[0] = sdev->format->format;
	sdev->nformats = 1;

	/* default formats go second */
	for (i = 0; i < ARRAY_SIZE(simpledrm_primary_plane_formats); ++i) {
		if (simpledrm_primary_plane_formats[i] == sdev->format->format)
			continue; /* native format already went first */
		sdev->formats[sdev->nformats] = simpledrm_primary_plane_formats[i];
		sdev->nformats++;
	}

	/*
	 * TODO: The simpledrm driver converts framebuffers to the native
	 * format when copying them to device memory. If there are more
	 * formats listed than supported by the driver, the native format
	 * is not supported by the conversion helpers. Therefore *only*
	 * support the native format and add a conversion helper ASAP.
	 */
	if (drm_WARN_ONCE(dev, i != sdev->nformats,
			  "format conversion helpers required for %p4cc",
			  &sdev->format->format)) {
		sdev->nformats = 1;
	}

out:
	*nformats_out = sdev->nformats;
	return sdev->formats;
}

static struct simpledrm_device *simpledrm_device_create(struct drm_driver *drv,
							struct platform_device *pdev)
{
	const struct simplefb_platform_data *pd = dev_get_platdata(&pdev->dev);
	struct device_node *of_node = pdev->dev.of_node;
	struct simpledrm_device *sdev;
	struct drm_device *dev;
	int width, height, stride;
	const struct drm_format_info *format;
	struct resource *res, *mem;
	void __iomem *screen_base;
	struct drm_plane *primary_plane;
	struct drm_crtc *crtc;
	struct drm_encoder *encoder;
	struct drm_connector *connector;
	unsigned long max_width, max_height;
	const uint32_t *formats;
	size_t nformats;
	int ret;

	sdev = devm_drm_dev_alloc(&pdev->dev, drv, struct simpledrm_device, dev);
	if (IS_ERR(sdev))
		return ERR_CAST(sdev);
	dev = &sdev->dev;
	platform_set_drvdata(pdev, sdev);

	/*
	 * Hardware settings
	 */

	ret = simpledrm_device_init_clocks(sdev);
	if (ret)
		return ERR_PTR(ret);
	ret = simpledrm_device_init_regulators(sdev);
	if (ret)
		return ERR_PTR(ret);

	if (pd) {
		width = simplefb_get_width_pd(dev, pd);
		if (width < 0)
			return ERR_PTR(width);
		height = simplefb_get_height_pd(dev, pd);
		if (height < 0)
			return ERR_PTR(height);
		stride = simplefb_get_stride_pd(dev, pd);
		if (stride < 0)
			return ERR_PTR(stride);
		format = simplefb_get_format_pd(dev, pd);
		if (IS_ERR(format))
			return ERR_CAST(format);
	} else if (of_node) {
		width = simplefb_get_width_of(dev, of_node);
		if (width < 0)
			return ERR_PTR(width);
		height = simplefb_get_height_of(dev, of_node);
		if (height < 0)
			return ERR_PTR(height);
		stride = simplefb_get_stride_of(dev, of_node);
		if (stride < 0)
			return ERR_PTR(stride);
		format = simplefb_get_format_of(dev, of_node);
		if (IS_ERR(format))
			return ERR_CAST(format);
	} else {
		drm_err(dev, "no simplefb configuration found\n");
		return ERR_PTR(-ENODEV);
	}
	if (!stride)
		stride = DIV_ROUND_UP(drm_format_info_bpp(format, 0) * width, 8);

	sdev->mode = simpledrm_mode(width, height);
	sdev->format = format;
	sdev->pitch = stride;

	drm_dbg(dev, "display mode={" DRM_MODE_FMT "}\n", DRM_MODE_ARG(&sdev->mode));
	drm_dbg(dev, "framebuffer format=%p4cc, size=%dx%d, stride=%d byte\n",
		&format->format, width, height, stride);

	/*
	 * Memory management
	 */

	res = platform_get_resource(pdev, IORESOURCE_MEM, 0);
	if (!res)
		return ERR_PTR(-EINVAL);

	ret = devm_aperture_acquire_from_firmware(dev, res->start, resource_size(res));
	if (ret) {
		drm_err(dev, "could not acquire memory range %pr: error %d\n", res, ret);
		return ERR_PTR(ret);
	}

	mem = devm_request_mem_region(&pdev->dev, res->start, resource_size(res), drv->name);
	if (!mem) {
		/*
		 * We cannot make this fatal. Sometimes this comes from magic
		 * spaces our resource handlers simply don't know about. Use
		 * the I/O-memory resource as-is and try to map that instead.
		 */
		drm_warn(dev, "could not acquire memory region %pr\n", res);
		mem = res;
	}

	screen_base = devm_ioremap_wc(&pdev->dev, mem->start, resource_size(mem));
	if (!screen_base)
		return ERR_PTR(-ENOMEM);
	sdev->screen_base = screen_base;

	/*
	 * Modesetting
	 */

	ret = drmm_mode_config_init(dev);
	if (ret)
		return ERR_PTR(ret);

	max_width = max_t(unsigned long, width, DRM_SHADOW_PLANE_MAX_WIDTH);
	max_height = max_t(unsigned long, height, DRM_SHADOW_PLANE_MAX_HEIGHT);

	dev->mode_config.min_width = width;
	dev->mode_config.max_width = max_width;
	dev->mode_config.min_height = height;
	dev->mode_config.max_height = max_height;
	dev->mode_config.preferred_depth = format->cpp[0] * 8;
	dev->mode_config.funcs = &simpledrm_mode_config_funcs;

	/* Primary plane */

	formats = simpledrm_device_formats(sdev, &nformats);

	primary_plane = &sdev->primary_plane;
	ret = drm_universal_plane_init(dev, primary_plane, 0, &simpledrm_primary_plane_funcs,
				       formats, nformats,
				       simpledrm_primary_plane_format_modifiers,
				       DRM_PLANE_TYPE_PRIMARY, NULL);
	if (ret)
		return ERR_PTR(ret);
	drm_plane_helper_add(primary_plane, &simpledrm_primary_plane_helper_funcs);
	drm_plane_enable_fb_damage_clips(primary_plane);

	/* CRTC */

	crtc = &sdev->crtc;
	ret = drm_crtc_init_with_planes(dev, crtc, primary_plane, NULL,
					&simpledrm_crtc_funcs, NULL);
	if (ret)
		return ERR_PTR(ret);
	drm_crtc_helper_add(crtc, &simpledrm_crtc_helper_funcs);

	/* Encoder */

	encoder = &sdev->encoder;
	ret = drm_encoder_init(dev, encoder, &simpledrm_encoder_funcs,
			       DRM_MODE_ENCODER_NONE, NULL);
	if (ret)
		return ERR_PTR(ret);
	encoder->possible_crtcs = drm_crtc_mask(crtc);

	/* Connector */

	connector = &sdev->connector;
	ret = drm_connector_init(dev, connector, &simpledrm_connector_funcs,
				 DRM_MODE_CONNECTOR_Unknown);
	if (ret)
		return ERR_PTR(ret);
	drm_connector_helper_add(connector, &simpledrm_connector_helper_funcs);
	drm_connector_set_panel_orientation_with_quirk(connector,
						       DRM_MODE_PANEL_ORIENTATION_UNKNOWN,
						       width, height);

	ret = drm_connector_attach_encoder(connector, encoder);
	if (ret)
		return ERR_PTR(ret);

	drm_mode_config_reset(dev);

	return sdev;
}

/*
 * DRM driver
 */

DEFINE_DRM_GEM_FOPS(simpledrm_fops);

static struct drm_driver simpledrm_driver = {
	DRM_GEM_SHMEM_DRIVER_OPS,
	.name			= DRIVER_NAME,
	.desc			= DRIVER_DESC,
	.date			= DRIVER_DATE,
	.major			= DRIVER_MAJOR,
	.minor			= DRIVER_MINOR,
	.driver_features	= DRIVER_ATOMIC | DRIVER_GEM | DRIVER_MODESET,
	.fops			= &simpledrm_fops,
};

/*
 * Platform driver
 */

static int simpledrm_probe(struct platform_device *pdev)
{
	struct simpledrm_device *sdev;
	struct drm_device *dev;
	int ret;

	sdev = simpledrm_device_create(&simpledrm_driver, pdev);
	if (IS_ERR(sdev))
		return PTR_ERR(sdev);
	dev = &sdev->dev;

	ret = drm_dev_register(dev, 0);
	if (ret)
		return ret;

	drm_fbdev_generic_setup(dev, 0);

	return 0;
}

static int simpledrm_remove(struct platform_device *pdev)
{
	struct simpledrm_device *sdev = platform_get_drvdata(pdev);
	struct drm_device *dev = &sdev->dev;

	drm_dev_unplug(dev);

	return 0;
}

static const struct of_device_id simpledrm_of_match_table[] = {
	{ .compatible = "simple-framebuffer", },
	{ },
};
MODULE_DEVICE_TABLE(of, simpledrm_of_match_table);

static struct platform_driver simpledrm_platform_driver = {
	.driver = {
		.name = "simple-framebuffer", /* connect to sysfb */
		.of_match_table = simpledrm_of_match_table,
	},
	.probe = simpledrm_probe,
	.remove = simpledrm_remove,
};

module_platform_driver(simpledrm_platform_driver);

MODULE_DESCRIPTION(DRIVER_DESC);
MODULE_LICENSE("GPL v2");<|MERGE_RESOLUTION|>--- conflicted
+++ resolved
@@ -487,16 +487,8 @@
 	struct drm_crtc_state *new_crtc_state = NULL;
 	int ret;
 
-<<<<<<< HEAD
-static enum drm_mode_status
-simpledrm_simple_display_pipe_mode_valid(struct drm_simple_display_pipe *pipe,
-				    const struct drm_display_mode *mode)
-{
-	struct simpledrm_device *sdev = simpledrm_device_of_dev(pipe->crtc.dev);
-=======
 	if (new_crtc)
 		new_crtc_state = drm_atomic_get_new_crtc_state(new_state, new_crtc);
->>>>>>> 8869fa66
 
 	ret = drm_atomic_helper_check_plane_state(new_plane_state, new_crtc_state,
 						  DRM_PLANE_NO_SCALING,
