/*
 * Copyright 2015 Advanced Micro Devices, Inc.
 *
 * Permission is hereby granted, free of charge, to any person obtaining a
 * copy of this software and associated documentation files (the "Software"),
 * to deal in the Software without restriction, including without limitation
 * the rights to use, copy, modify, merge, publish, distribute, sublicense,
 * and/or sell copies of the Software, and to permit persons to whom the
 * Software is furnished to do so, subject to the following conditions:
 *
 * The above copyright notice and this permission notice shall be included in
 * all copies or substantial portions of the Software.
 *
 * THE SOFTWARE IS PROVIDED "AS IS", WITHOUT WARRANTY OF ANY KIND, EXPRESS OR
 * IMPLIED, INCLUDING BUT NOT LIMITED TO THE WARRANTIES OF MERCHANTABILITY,
 * FITNESS FOR A PARTICULAR PURPOSE AND NONINFRINGEMENT.  IN NO EVENT SHALL
 * THE COPYRIGHT HOLDER(S) OR AUTHOR(S) BE LIABLE FOR ANY CLAIM, DAMAGES OR
 * OTHER LIABILITY, WHETHER IN AN ACTION OF CONTRACT, TORT OR OTHERWISE,
 * ARISING FROM, OUT OF OR IN CONNECTION WITH THE SOFTWARE OR THE USE OR
 * OTHER DEALINGS IN THE SOFTWARE.
 *
 * Authors: AMD
 */
#include "dm_services.h"
#include "dc.h"
#include "dc_link_dp.h"
#include "dm_helpers.h"
#include "opp.h"
#include "dsc.h"
#include "clk_mgr.h"
#include "resource.h"

#include "inc/core_types.h"
#include "link_hwss.h"
#include "dc_link_ddc.h"
#include "core_status.h"
#include "dpcd_defs.h"
#include "dc_dmub_srv.h"
#include "dce/dmub_hw_lock_mgr.h"
#include "inc/dc_link_dpia.h"
#include "inc/link_enc_cfg.h"
#include "link/link_dp_trace.h"

/*Travis*/
static const uint8_t DP_VGA_LVDS_CONVERTER_ID_2[] = "sivarT";
/*Nutmeg*/
static const uint8_t DP_VGA_LVDS_CONVERTER_ID_3[] = "dnomlA";

#define DC_LOGGER \
	link->ctx->logger
#define DC_TRACE_LEVEL_MESSAGE(...) /* do nothing */

#include "link_dpcd.h"

#ifndef MAX
#define MAX(X, Y) ((X) > (Y) ? (X) : (Y))
#endif
#ifndef MIN
#define MIN(X, Y) ((X) < (Y) ? (X) : (Y))
#endif

	/* maximum pre emphasis level allowed for each voltage swing level*/
	static const enum dc_pre_emphasis
	voltage_swing_to_pre_emphasis[] = { PRE_EMPHASIS_LEVEL3,
					    PRE_EMPHASIS_LEVEL2,
					    PRE_EMPHASIS_LEVEL1,
					    PRE_EMPHASIS_DISABLED };

enum {
	POST_LT_ADJ_REQ_LIMIT = 6,
	POST_LT_ADJ_REQ_TIMEOUT = 200
};

struct dp_lt_fallback_entry {
	enum dc_lane_count lane_count;
	enum dc_link_rate link_rate;
};

static const struct dp_lt_fallback_entry dp_lt_fallbacks[] = {
		/* This link training fallback array is ordered by
		 * link bandwidth from highest to lowest.
		 * DP specs makes it a normative policy to always
		 * choose the next highest link bandwidth during
		 * link training fallback.
		 */
		{LANE_COUNT_FOUR, LINK_RATE_UHBR20},
		{LANE_COUNT_FOUR, LINK_RATE_UHBR13_5},
		{LANE_COUNT_TWO, LINK_RATE_UHBR20},
		{LANE_COUNT_FOUR, LINK_RATE_UHBR10},
		{LANE_COUNT_TWO, LINK_RATE_UHBR13_5},
		{LANE_COUNT_FOUR, LINK_RATE_HIGH3},
		{LANE_COUNT_ONE, LINK_RATE_UHBR20},
		{LANE_COUNT_TWO, LINK_RATE_UHBR10},
		{LANE_COUNT_FOUR, LINK_RATE_HIGH2},
		{LANE_COUNT_ONE, LINK_RATE_UHBR13_5},
		{LANE_COUNT_TWO, LINK_RATE_HIGH3},
		{LANE_COUNT_ONE, LINK_RATE_UHBR10},
		{LANE_COUNT_TWO, LINK_RATE_HIGH2},
		{LANE_COUNT_FOUR, LINK_RATE_HIGH},
		{LANE_COUNT_ONE, LINK_RATE_HIGH3},
		{LANE_COUNT_FOUR, LINK_RATE_LOW},
		{LANE_COUNT_ONE, LINK_RATE_HIGH2},
		{LANE_COUNT_TWO, LINK_RATE_HIGH},
		{LANE_COUNT_TWO, LINK_RATE_LOW},
		{LANE_COUNT_ONE, LINK_RATE_HIGH},
		{LANE_COUNT_ONE, LINK_RATE_LOW},
};

static const struct dc_link_settings fail_safe_link_settings = {
		.lane_count = LANE_COUNT_ONE,
		.link_rate = LINK_RATE_LOW,
		.link_spread = LINK_SPREAD_DISABLED,
};

static bool decide_fallback_link_setting(
		struct dc_link *link,
		struct dc_link_settings *max,
		struct dc_link_settings *cur,
		enum link_training_result training_result);
static void maximize_lane_settings(const struct link_training_settings *lt_settings,
		struct dc_lane_settings lane_settings[LANE_COUNT_DP_MAX]);
static void override_lane_settings(const struct link_training_settings *lt_settings,
		struct dc_lane_settings lane_settings[LANE_COUNT_DP_MAX]);

static uint32_t get_cr_training_aux_rd_interval(struct dc_link *link,
		const struct dc_link_settings *link_settings)
{
	union training_aux_rd_interval training_rd_interval;
	uint32_t wait_in_micro_secs = 100;

	memset(&training_rd_interval, 0, sizeof(training_rd_interval));
	if (dp_get_link_encoding_format(link_settings) == DP_8b_10b_ENCODING &&
			link->dpcd_caps.dpcd_rev.raw >= DPCD_REV_12) {
		core_link_read_dpcd(
				link,
				DP_TRAINING_AUX_RD_INTERVAL,
				(uint8_t *)&training_rd_interval,
				sizeof(training_rd_interval));
		if (training_rd_interval.bits.TRAINIG_AUX_RD_INTERVAL)
			wait_in_micro_secs = training_rd_interval.bits.TRAINIG_AUX_RD_INTERVAL * 4000;
	}

	return wait_in_micro_secs;
}

static uint32_t get_eq_training_aux_rd_interval(
	struct dc_link *link,
	const struct dc_link_settings *link_settings)
{
	union training_aux_rd_interval training_rd_interval;

	memset(&training_rd_interval, 0, sizeof(training_rd_interval));
	if (dp_get_link_encoding_format(link_settings) == DP_128b_132b_ENCODING) {
		core_link_read_dpcd(
				link,
				DP_128b_132b_TRAINING_AUX_RD_INTERVAL,
				(uint8_t *)&training_rd_interval,
				sizeof(training_rd_interval));
	} else if (dp_get_link_encoding_format(link_settings) == DP_8b_10b_ENCODING &&
			link->dpcd_caps.dpcd_rev.raw >= DPCD_REV_12) {
		core_link_read_dpcd(
				link,
				DP_TRAINING_AUX_RD_INTERVAL,
				(uint8_t *)&training_rd_interval,
				sizeof(training_rd_interval));
	}

	switch (training_rd_interval.bits.TRAINIG_AUX_RD_INTERVAL) {
	case 0: return 400;
	case 1: return 4000;
	case 2: return 8000;
	case 3: return 12000;
	case 4: return 16000;
	case 5: return 32000;
	case 6: return 64000;
	default: return 400;
	}
}

void dp_wait_for_training_aux_rd_interval(
	struct dc_link *link,
	uint32_t wait_in_micro_secs)
{
	if (wait_in_micro_secs > 1000)
		msleep(wait_in_micro_secs/1000);
	else
		udelay(wait_in_micro_secs);

	DC_LOG_HW_LINK_TRAINING("%s:\n wait = %d\n",
		__func__,
		wait_in_micro_secs);
}

enum dpcd_training_patterns
	dc_dp_training_pattern_to_dpcd_training_pattern(
	struct dc_link *link,
	enum dc_dp_training_pattern pattern)
{
	enum dpcd_training_patterns dpcd_tr_pattern =
	DPCD_TRAINING_PATTERN_VIDEOIDLE;

	switch (pattern) {
	case DP_TRAINING_PATTERN_SEQUENCE_1:
		dpcd_tr_pattern = DPCD_TRAINING_PATTERN_1;
		break;
	case DP_TRAINING_PATTERN_SEQUENCE_2:
		dpcd_tr_pattern = DPCD_TRAINING_PATTERN_2;
		break;
	case DP_TRAINING_PATTERN_SEQUENCE_3:
		dpcd_tr_pattern = DPCD_TRAINING_PATTERN_3;
		break;
	case DP_TRAINING_PATTERN_SEQUENCE_4:
		dpcd_tr_pattern = DPCD_TRAINING_PATTERN_4;
		break;
	case DP_128b_132b_TPS1:
		dpcd_tr_pattern = DPCD_128b_132b_TPS1;
		break;
	case DP_128b_132b_TPS2:
		dpcd_tr_pattern = DPCD_128b_132b_TPS2;
		break;
	case DP_128b_132b_TPS2_CDS:
		dpcd_tr_pattern = DPCD_128b_132b_TPS2_CDS;
		break;
	case DP_TRAINING_PATTERN_VIDEOIDLE:
		dpcd_tr_pattern = DPCD_TRAINING_PATTERN_VIDEOIDLE;
		break;
	default:
		ASSERT(0);
		DC_LOG_HW_LINK_TRAINING("%s: Invalid HW Training pattern: %d\n",
			__func__, pattern);
		break;
	}

	return dpcd_tr_pattern;
}

static void dpcd_set_training_pattern(
	struct dc_link *link,
	enum dc_dp_training_pattern training_pattern)
{
	union dpcd_training_pattern dpcd_pattern = {0};

	dpcd_pattern.v1_4.TRAINING_PATTERN_SET =
			dc_dp_training_pattern_to_dpcd_training_pattern(
					link, training_pattern);

	core_link_write_dpcd(
		link,
		DP_TRAINING_PATTERN_SET,
		&dpcd_pattern.raw,
		1);

	DC_LOG_HW_LINK_TRAINING("%s\n %x pattern = %x\n",
		__func__,
		DP_TRAINING_PATTERN_SET,
		dpcd_pattern.v1_4.TRAINING_PATTERN_SET);
}

static enum dc_dp_training_pattern decide_cr_training_pattern(
		const struct dc_link_settings *link_settings)
{
	switch (dp_get_link_encoding_format(link_settings)) {
	case DP_8b_10b_ENCODING:
	default:
		return DP_TRAINING_PATTERN_SEQUENCE_1;
	case DP_128b_132b_ENCODING:
		return DP_128b_132b_TPS1;
	}
}

static enum dc_dp_training_pattern decide_eq_training_pattern(struct dc_link *link,
		const struct dc_link_settings *link_settings)
{
	struct link_encoder *link_enc;
	struct encoder_feature_support *enc_caps;
	struct dpcd_caps *rx_caps = &link->dpcd_caps;
	enum dc_dp_training_pattern pattern = DP_TRAINING_PATTERN_SEQUENCE_2;

	link_enc = link_enc_cfg_get_link_enc(link);
	ASSERT(link_enc);
	enc_caps = &link_enc->features;

	switch (dp_get_link_encoding_format(link_settings)) {
	case DP_8b_10b_ENCODING:
		if (enc_caps->flags.bits.IS_TPS4_CAPABLE &&
				rx_caps->max_down_spread.bits.TPS4_SUPPORTED)
			pattern = DP_TRAINING_PATTERN_SEQUENCE_4;
		else if (enc_caps->flags.bits.IS_TPS3_CAPABLE &&
				rx_caps->max_ln_count.bits.TPS3_SUPPORTED)
			pattern = DP_TRAINING_PATTERN_SEQUENCE_3;
		else
			pattern = DP_TRAINING_PATTERN_SEQUENCE_2;
		break;
	case DP_128b_132b_ENCODING:
		pattern = DP_128b_132b_TPS2;
		break;
	default:
		pattern = DP_TRAINING_PATTERN_SEQUENCE_2;
		break;
	}
	return pattern;
}

static uint8_t get_dpcd_link_rate(const struct dc_link_settings *link_settings)
{
	uint8_t link_rate = 0;
	enum dp_link_encoding encoding = dp_get_link_encoding_format(link_settings);

	if (encoding == DP_128b_132b_ENCODING)
		switch (link_settings->link_rate) {
		case LINK_RATE_UHBR10:
			link_rate = 0x1;
			break;
		case LINK_RATE_UHBR20:
			link_rate = 0x2;
			break;
		case LINK_RATE_UHBR13_5:
			link_rate = 0x4;
			break;
		default:
			link_rate = 0;
			break;
		}
	else if (encoding == DP_8b_10b_ENCODING)
		link_rate = (uint8_t) link_settings->link_rate;
	else
		link_rate = 0;

	return link_rate;
}

static void dp_fixed_vs_pe_read_lane_adjust(
	struct dc_link *link,
	union dpcd_training_lane dpcd_lane_adjust[LANE_COUNT_DP_MAX])
{
	const uint8_t vendor_lttpr_write_data_vs[3] = {0x0, 0x53, 0x63};
	const uint8_t vendor_lttpr_write_data_pe[3] = {0x0, 0x54, 0x63};
	const uint8_t offset = dp_convert_to_count(
			link->dpcd_caps.lttpr_caps.phy_repeater_cnt);
	uint32_t vendor_lttpr_write_address = 0xF004F;
	uint32_t vendor_lttpr_read_address = 0xF0053;
	uint8_t dprx_vs = 0;
	uint8_t dprx_pe = 0;
	uint8_t lane;

	if (offset != 0xFF) {
		vendor_lttpr_write_address +=
				((DP_REPEATER_CONFIGURATION_AND_STATUS_SIZE) * (offset - 1));
		vendor_lttpr_read_address +=
				((DP_REPEATER_CONFIGURATION_AND_STATUS_SIZE) * (offset - 1));
	}

	/* W/A to read lane settings requested by DPRX */
	core_link_write_dpcd(
			link,
			vendor_lttpr_write_address,
			&vendor_lttpr_write_data_vs[0],
			sizeof(vendor_lttpr_write_data_vs));
	core_link_read_dpcd(
			link,
			vendor_lttpr_read_address,
			&dprx_vs,
			1);
	core_link_write_dpcd(
			link,
			vendor_lttpr_write_address,
			&vendor_lttpr_write_data_pe[0],
			sizeof(vendor_lttpr_write_data_pe));
	core_link_read_dpcd(
			link,
			vendor_lttpr_read_address,
			&dprx_pe,
			1);

	for (lane = 0; lane < LANE_COUNT_DP_MAX; lane++) {
		dpcd_lane_adjust[lane].bits.VOLTAGE_SWING_SET  = (dprx_vs >> (2 * lane)) & 0x3;
		dpcd_lane_adjust[lane].bits.PRE_EMPHASIS_SET = (dprx_pe >> (2 * lane)) & 0x3;
	}
}

static void dp_fixed_vs_pe_set_retimer_lane_settings(
	struct dc_link *link,
	const union dpcd_training_lane dpcd_lane_adjust[LANE_COUNT_DP_MAX],
	uint8_t lane_count)
{
	const uint8_t offset = dp_convert_to_count(
			link->dpcd_caps.lttpr_caps.phy_repeater_cnt);
	const uint8_t vendor_lttpr_write_data_reset[4] = {0x1, 0x50, 0x63, 0xFF};
	uint32_t vendor_lttpr_write_address = 0xF004F;
	uint8_t vendor_lttpr_write_data_vs[4] = {0x1, 0x51, 0x63, 0x0};
	uint8_t vendor_lttpr_write_data_pe[4] = {0x1, 0x52, 0x63, 0x0};
	uint8_t lane = 0;

	if (offset != 0xFF) {
		vendor_lttpr_write_address +=
				((DP_REPEATER_CONFIGURATION_AND_STATUS_SIZE) * (offset - 1));
	}

	for (lane = 0; lane < lane_count; lane++) {
		vendor_lttpr_write_data_vs[3] |=
				dpcd_lane_adjust[lane].bits.VOLTAGE_SWING_SET << (2 * lane);
		vendor_lttpr_write_data_pe[3] |=
				dpcd_lane_adjust[lane].bits.PRE_EMPHASIS_SET << (2 * lane);
	}

	/* Force LTTPR to output desired VS and PE */
	core_link_write_dpcd(
			link,
			vendor_lttpr_write_address,
			&vendor_lttpr_write_data_reset[0],
			sizeof(vendor_lttpr_write_data_reset));
	core_link_write_dpcd(
			link,
			vendor_lttpr_write_address,
			&vendor_lttpr_write_data_vs[0],
			sizeof(vendor_lttpr_write_data_vs));
	core_link_write_dpcd(
			link,
			vendor_lttpr_write_address,
			&vendor_lttpr_write_data_pe[0],
			sizeof(vendor_lttpr_write_data_pe));
}

enum dc_status dpcd_set_link_settings(
	struct dc_link *link,
	const struct link_training_settings *lt_settings)
{
	uint8_t rate;
	enum dc_status status;

	union down_spread_ctrl downspread = {0};
	union lane_count_set lane_count_set = {0};

	downspread.raw = (uint8_t)
	(lt_settings->link_settings.link_spread);

	lane_count_set.bits.LANE_COUNT_SET =
	lt_settings->link_settings.lane_count;

	lane_count_set.bits.ENHANCED_FRAMING = lt_settings->enhanced_framing;
	lane_count_set.bits.POST_LT_ADJ_REQ_GRANTED = 0;


	if (link->ep_type == DISPLAY_ENDPOINT_PHY &&
			lt_settings->pattern_for_eq < DP_TRAINING_PATTERN_SEQUENCE_4) {
		lane_count_set.bits.POST_LT_ADJ_REQ_GRANTED =
				link->dpcd_caps.max_ln_count.bits.POST_LT_ADJ_REQ_SUPPORTED;
	}

	status = core_link_write_dpcd(link, DP_DOWNSPREAD_CTRL,
		&downspread.raw, sizeof(downspread));

	status = core_link_write_dpcd(link, DP_LANE_COUNT_SET,
		&lane_count_set.raw, 1);

	if (link->dpcd_caps.dpcd_rev.raw >= DPCD_REV_13 &&
			lt_settings->link_settings.use_link_rate_set == true) {
		rate = 0;
		/* WA for some MUX chips that will power down with eDP and lose supported
		 * link rate set for eDP 1.4. Source reads DPCD 0x010 again to ensure
		 * MUX chip gets link rate set back before link training.
		 */
		if (link->connector_signal == SIGNAL_TYPE_EDP) {
			uint8_t supported_link_rates[16];

			core_link_read_dpcd(link, DP_SUPPORTED_LINK_RATES,
					supported_link_rates, sizeof(supported_link_rates));
		}
		status = core_link_write_dpcd(link, DP_LINK_BW_SET, &rate, 1);
		status = core_link_write_dpcd(link, DP_LINK_RATE_SET,
				&lt_settings->link_settings.link_rate_set, 1);
	} else {
		rate = get_dpcd_link_rate(&lt_settings->link_settings);

		status = core_link_write_dpcd(link, DP_LINK_BW_SET, &rate, 1);
	}

	if (rate) {
		DC_LOG_HW_LINK_TRAINING("%s\n %x rate = %x\n %x lane = %x framing = %x\n %x spread = %x\n",
			__func__,
			DP_LINK_BW_SET,
			lt_settings->link_settings.link_rate,
			DP_LANE_COUNT_SET,
			lt_settings->link_settings.lane_count,
			lt_settings->enhanced_framing,
			DP_DOWNSPREAD_CTRL,
			lt_settings->link_settings.link_spread);
	} else {
		DC_LOG_HW_LINK_TRAINING("%s\n %x rate set = %x\n %x lane = %x framing = %x\n %x spread = %x\n",
			__func__,
			DP_LINK_RATE_SET,
			lt_settings->link_settings.link_rate_set,
			DP_LANE_COUNT_SET,
			lt_settings->link_settings.lane_count,
			lt_settings->enhanced_framing,
			DP_DOWNSPREAD_CTRL,
			lt_settings->link_settings.link_spread);
	}

	return status;
}

uint8_t dc_dp_initialize_scrambling_data_symbols(
	struct dc_link *link,
	enum dc_dp_training_pattern pattern)
{
	uint8_t disable_scrabled_data_symbols = 0;

	switch (pattern) {
	case DP_TRAINING_PATTERN_SEQUENCE_1:
	case DP_TRAINING_PATTERN_SEQUENCE_2:
	case DP_TRAINING_PATTERN_SEQUENCE_3:
		disable_scrabled_data_symbols = 1;
		break;
	case DP_TRAINING_PATTERN_SEQUENCE_4:
	case DP_128b_132b_TPS1:
	case DP_128b_132b_TPS2:
		disable_scrabled_data_symbols = 0;
		break;
	default:
		ASSERT(0);
		DC_LOG_HW_LINK_TRAINING("%s: Invalid HW Training pattern: %d\n",
			__func__, pattern);
		break;
	}
	return disable_scrabled_data_symbols;
}

static inline bool is_repeater(const struct link_training_settings *lt_settings, uint32_t offset)
{
	return (lt_settings->lttpr_mode == LTTPR_MODE_NON_TRANSPARENT) && (offset != 0);
}

static void dpcd_set_lt_pattern_and_lane_settings(
	struct dc_link *link,
	const struct link_training_settings *lt_settings,
	enum dc_dp_training_pattern pattern,
	uint32_t offset)
{
	uint32_t dpcd_base_lt_offset;

	uint8_t dpcd_lt_buffer[5] = {0};
	union dpcd_training_pattern dpcd_pattern = {0};
	uint32_t size_in_bytes;
	bool edp_workaround = false; /* TODO link_prop.INTERNAL */
	dpcd_base_lt_offset = DP_TRAINING_PATTERN_SET;

	if (is_repeater(lt_settings, offset))
		dpcd_base_lt_offset = DP_TRAINING_PATTERN_SET_PHY_REPEATER1 +
			((DP_REPEATER_CONFIGURATION_AND_STATUS_SIZE) * (offset - 1));

	/*****************************************************************
	* DpcdAddress_TrainingPatternSet
	*****************************************************************/
	dpcd_pattern.v1_4.TRAINING_PATTERN_SET =
		dc_dp_training_pattern_to_dpcd_training_pattern(link, pattern);

	dpcd_pattern.v1_4.SCRAMBLING_DISABLE =
		dc_dp_initialize_scrambling_data_symbols(link, pattern);

	dpcd_lt_buffer[DP_TRAINING_PATTERN_SET - DP_TRAINING_PATTERN_SET]
		= dpcd_pattern.raw;

	if (is_repeater(lt_settings, offset)) {
		DC_LOG_HW_LINK_TRAINING("%s\n LTTPR Repeater ID: %d\n 0x%X pattern = %x\n",
			__func__,
			offset,
			dpcd_base_lt_offset,
			dpcd_pattern.v1_4.TRAINING_PATTERN_SET);
	} else {
		DC_LOG_HW_LINK_TRAINING("%s\n 0x%X pattern = %x\n",
			__func__,
			dpcd_base_lt_offset,
			dpcd_pattern.v1_4.TRAINING_PATTERN_SET);
	}

	/* concatenate everything into one buffer*/
	size_in_bytes = lt_settings->link_settings.lane_count *
			sizeof(lt_settings->dpcd_lane_settings[0]);

	 // 0x00103 - 0x00102
	memmove(
		&dpcd_lt_buffer[DP_TRAINING_LANE0_SET - DP_TRAINING_PATTERN_SET],
		lt_settings->dpcd_lane_settings,
		size_in_bytes);

	if (is_repeater(lt_settings, offset)) {
		if (dp_get_link_encoding_format(&lt_settings->link_settings) ==
				DP_128b_132b_ENCODING)
			DC_LOG_HW_LINK_TRAINING("%s:\n LTTPR Repeater ID: %d\n"
					" 0x%X TX_FFE_PRESET_VALUE = %x\n",
					__func__,
					offset,
					dpcd_base_lt_offset,
					lt_settings->dpcd_lane_settings[0].tx_ffe.PRESET_VALUE);
		else if (dp_get_link_encoding_format(&lt_settings->link_settings) ==
				DP_8b_10b_ENCODING)
		DC_LOG_HW_LINK_TRAINING("%s:\n LTTPR Repeater ID: %d\n"
				" 0x%X VS set = %x PE set = %x max VS Reached = %x  max PE Reached = %x\n",
			__func__,
			offset,
			dpcd_base_lt_offset,
			lt_settings->dpcd_lane_settings[0].bits.VOLTAGE_SWING_SET,
			lt_settings->dpcd_lane_settings[0].bits.PRE_EMPHASIS_SET,
			lt_settings->dpcd_lane_settings[0].bits.MAX_SWING_REACHED,
			lt_settings->dpcd_lane_settings[0].bits.MAX_PRE_EMPHASIS_REACHED);
	} else {
		if (dp_get_link_encoding_format(&lt_settings->link_settings) ==
				DP_128b_132b_ENCODING)
			DC_LOG_HW_LINK_TRAINING("%s:\n 0x%X TX_FFE_PRESET_VALUE = %x\n",
					__func__,
					dpcd_base_lt_offset,
					lt_settings->dpcd_lane_settings[0].tx_ffe.PRESET_VALUE);
		else if (dp_get_link_encoding_format(&lt_settings->link_settings) ==
				DP_8b_10b_ENCODING)
			DC_LOG_HW_LINK_TRAINING("%s:\n 0x%X VS set = %x  PE set = %x max VS Reached = %x  max PE Reached = %x\n",
					__func__,
					dpcd_base_lt_offset,
					lt_settings->dpcd_lane_settings[0].bits.VOLTAGE_SWING_SET,
					lt_settings->dpcd_lane_settings[0].bits.PRE_EMPHASIS_SET,
					lt_settings->dpcd_lane_settings[0].bits.MAX_SWING_REACHED,
					lt_settings->dpcd_lane_settings[0].bits.MAX_PRE_EMPHASIS_REACHED);
	}
	if (edp_workaround) {
		/* for eDP write in 2 parts because the 5-byte burst is
		* causing issues on some eDP panels (EPR#366724)
		*/
		core_link_write_dpcd(
			link,
			DP_TRAINING_PATTERN_SET,
			&dpcd_pattern.raw,
			sizeof(dpcd_pattern.raw));

		core_link_write_dpcd(
			link,
			DP_TRAINING_LANE0_SET,
			(uint8_t *)(lt_settings->dpcd_lane_settings),
			size_in_bytes);

	} else if (dp_get_link_encoding_format(&lt_settings->link_settings) ==
			DP_128b_132b_ENCODING) {
		core_link_write_dpcd(
				link,
				dpcd_base_lt_offset,
				dpcd_lt_buffer,
				sizeof(dpcd_lt_buffer));
	} else
		/* write it all in (1 + number-of-lanes)-byte burst*/
		core_link_write_dpcd(
				link,
				dpcd_base_lt_offset,
				dpcd_lt_buffer,
				size_in_bytes + sizeof(dpcd_pattern.raw));
}

bool dp_is_cr_done(enum dc_lane_count ln_count,
	union lane_status *dpcd_lane_status)
{
	uint32_t lane;
	/*LANEx_CR_DONE bits All 1's?*/
	for (lane = 0; lane < (uint32_t)(ln_count); lane++) {
		if (!dpcd_lane_status[lane].bits.CR_DONE_0)
			return false;
	}
	return true;
}

bool dp_is_ch_eq_done(enum dc_lane_count ln_count,
		union lane_status *dpcd_lane_status)
{
	bool done = true;
	uint32_t lane;
	for (lane = 0; lane < (uint32_t)(ln_count); lane++)
		if (!dpcd_lane_status[lane].bits.CHANNEL_EQ_DONE_0)
			done = false;
	return done;
}

bool dp_is_symbol_locked(enum dc_lane_count ln_count,
		union lane_status *dpcd_lane_status)
{
	bool locked = true;
	uint32_t lane;
	for (lane = 0; lane < (uint32_t)(ln_count); lane++)
		if (!dpcd_lane_status[lane].bits.SYMBOL_LOCKED_0)
			locked = false;
	return locked;
}

bool dp_is_interlane_aligned(union lane_align_status_updated align_status)
{
	return align_status.bits.INTERLANE_ALIGN_DONE == 1;
}

void dp_hw_to_dpcd_lane_settings(
		const struct link_training_settings *lt_settings,
		const struct dc_lane_settings hw_lane_settings[LANE_COUNT_DP_MAX],
		union dpcd_training_lane dpcd_lane_settings[])
{
	uint8_t lane = 0;

	for (lane = 0; lane < LANE_COUNT_DP_MAX; lane++) {
		if (dp_get_link_encoding_format(&lt_settings->link_settings) ==
				DP_8b_10b_ENCODING) {
			dpcd_lane_settings[lane].bits.VOLTAGE_SWING_SET =
					(uint8_t)(hw_lane_settings[lane].VOLTAGE_SWING);
			dpcd_lane_settings[lane].bits.PRE_EMPHASIS_SET =
					(uint8_t)(hw_lane_settings[lane].PRE_EMPHASIS);
			dpcd_lane_settings[lane].bits.MAX_SWING_REACHED =
					(hw_lane_settings[lane].VOLTAGE_SWING ==
							VOLTAGE_SWING_MAX_LEVEL ? 1 : 0);
			dpcd_lane_settings[lane].bits.MAX_PRE_EMPHASIS_REACHED =
					(hw_lane_settings[lane].PRE_EMPHASIS ==
							PRE_EMPHASIS_MAX_LEVEL ? 1 : 0);
		}
		else if (dp_get_link_encoding_format(&lt_settings->link_settings) ==
				DP_128b_132b_ENCODING) {
			dpcd_lane_settings[lane].tx_ffe.PRESET_VALUE =
					hw_lane_settings[lane].FFE_PRESET.settings.level;
		}
	}
}

void dp_decide_lane_settings(
		const struct link_training_settings *lt_settings,
		const union lane_adjust ln_adjust[LANE_COUNT_DP_MAX],
		struct dc_lane_settings hw_lane_settings[LANE_COUNT_DP_MAX],
		union dpcd_training_lane dpcd_lane_settings[])
{
	uint32_t lane;

	for (lane = 0; lane < LANE_COUNT_DP_MAX; lane++) {
		if (dp_get_link_encoding_format(&lt_settings->link_settings) ==
				DP_8b_10b_ENCODING) {
			hw_lane_settings[lane].VOLTAGE_SWING =
					(enum dc_voltage_swing)(ln_adjust[lane].bits.
							VOLTAGE_SWING_LANE);
			hw_lane_settings[lane].PRE_EMPHASIS =
					(enum dc_pre_emphasis)(ln_adjust[lane].bits.
							PRE_EMPHASIS_LANE);
		}
		else if (dp_get_link_encoding_format(&lt_settings->link_settings) ==
				DP_128b_132b_ENCODING) {
			hw_lane_settings[lane].FFE_PRESET.raw =
					ln_adjust[lane].tx_ffe.PRESET_VALUE;
		}
	}
	dp_hw_to_dpcd_lane_settings(lt_settings, hw_lane_settings, dpcd_lane_settings);

	if (lt_settings->disallow_per_lane_settings) {
		/* we find the maximum of the requested settings across all lanes*/
		/* and set this maximum for all lanes*/
		maximize_lane_settings(lt_settings, hw_lane_settings);
		override_lane_settings(lt_settings, hw_lane_settings);

		if (lt_settings->always_match_dpcd_with_hw_lane_settings)
			dp_hw_to_dpcd_lane_settings(lt_settings, hw_lane_settings, dpcd_lane_settings);
	}

}

static uint8_t get_nibble_at_index(const uint8_t *buf,
	uint32_t index)
{
	uint8_t nibble;
	nibble = buf[index / 2];

	if (index % 2)
		nibble >>= 4;
	else
		nibble &= 0x0F;

	return nibble;
}

static enum dc_pre_emphasis get_max_pre_emphasis_for_voltage_swing(
	enum dc_voltage_swing voltage)
{
	enum dc_pre_emphasis pre_emphasis;
	pre_emphasis = PRE_EMPHASIS_MAX_LEVEL;

	if (voltage <= VOLTAGE_SWING_MAX_LEVEL)
		pre_emphasis = voltage_swing_to_pre_emphasis[voltage];

	return pre_emphasis;

}

static void maximize_lane_settings(const struct link_training_settings *lt_settings,
		struct dc_lane_settings lane_settings[LANE_COUNT_DP_MAX])
{
	uint32_t lane;
	struct dc_lane_settings max_requested;

	max_requested.VOLTAGE_SWING = lane_settings[0].VOLTAGE_SWING;
	max_requested.PRE_EMPHASIS = lane_settings[0].PRE_EMPHASIS;
	max_requested.FFE_PRESET = lane_settings[0].FFE_PRESET;

	/* Determine what the maximum of the requested settings are*/
	for (lane = 1; lane < lt_settings->link_settings.lane_count; lane++) {
		if (lane_settings[lane].VOLTAGE_SWING > max_requested.VOLTAGE_SWING)
			max_requested.VOLTAGE_SWING = lane_settings[lane].VOLTAGE_SWING;

		if (lane_settings[lane].PRE_EMPHASIS > max_requested.PRE_EMPHASIS)
			max_requested.PRE_EMPHASIS = lane_settings[lane].PRE_EMPHASIS;
		if (lane_settings[lane].FFE_PRESET.settings.level >
				max_requested.FFE_PRESET.settings.level)
			max_requested.FFE_PRESET.settings.level =
					lane_settings[lane].FFE_PRESET.settings.level;
	}

	/* make sure the requested settings are
	 * not higher than maximum settings*/
	if (max_requested.VOLTAGE_SWING > VOLTAGE_SWING_MAX_LEVEL)
		max_requested.VOLTAGE_SWING = VOLTAGE_SWING_MAX_LEVEL;

	if (max_requested.PRE_EMPHASIS > PRE_EMPHASIS_MAX_LEVEL)
		max_requested.PRE_EMPHASIS = PRE_EMPHASIS_MAX_LEVEL;
	if (max_requested.FFE_PRESET.settings.level > DP_FFE_PRESET_MAX_LEVEL)
		max_requested.FFE_PRESET.settings.level = DP_FFE_PRESET_MAX_LEVEL;

	/* make sure the pre-emphasis matches the voltage swing*/
	if (max_requested.PRE_EMPHASIS >
		get_max_pre_emphasis_for_voltage_swing(
			max_requested.VOLTAGE_SWING))
		max_requested.PRE_EMPHASIS =
		get_max_pre_emphasis_for_voltage_swing(
			max_requested.VOLTAGE_SWING);

	for (lane = 0; lane < LANE_COUNT_DP_MAX; lane++) {
		lane_settings[lane].VOLTAGE_SWING = max_requested.VOLTAGE_SWING;
		lane_settings[lane].PRE_EMPHASIS = max_requested.PRE_EMPHASIS;
		lane_settings[lane].FFE_PRESET = max_requested.FFE_PRESET;
	}
}

static void override_lane_settings(const struct link_training_settings *lt_settings,
		struct dc_lane_settings lane_settings[LANE_COUNT_DP_MAX])
{
	uint32_t lane;

	if (lt_settings->voltage_swing == NULL &&
	    lt_settings->pre_emphasis == NULL &&
	    lt_settings->ffe_preset == NULL &&
	    lt_settings->post_cursor2 == NULL)

		return;

	for (lane = 0; lane < LANE_COUNT_DP_MAX; lane++) {
		if (lt_settings->voltage_swing)
			lane_settings[lane].VOLTAGE_SWING = *lt_settings->voltage_swing;
		if (lt_settings->pre_emphasis)
			lane_settings[lane].PRE_EMPHASIS = *lt_settings->pre_emphasis;
		if (lt_settings->post_cursor2)
			lane_settings[lane].POST_CURSOR2 = *lt_settings->post_cursor2;
		if (lt_settings->ffe_preset)
			lane_settings[lane].FFE_PRESET = *lt_settings->ffe_preset;
	}
}

enum dc_status dp_get_lane_status_and_lane_adjust(
	struct dc_link *link,
	const struct link_training_settings *link_training_setting,
	union lane_status ln_status[LANE_COUNT_DP_MAX],
	union lane_align_status_updated *ln_align,
	union lane_adjust ln_adjust[LANE_COUNT_DP_MAX],
	uint32_t offset)
{
	unsigned int lane01_status_address = DP_LANE0_1_STATUS;
	uint8_t lane_adjust_offset = 4;
	unsigned int lane01_adjust_address;
	uint8_t dpcd_buf[6] = {0};
	uint32_t lane;
	enum dc_status status;

	if (is_repeater(link_training_setting, offset)) {
		lane01_status_address =
				DP_LANE0_1_STATUS_PHY_REPEATER1 +
				((DP_REPEATER_CONFIGURATION_AND_STATUS_SIZE) * (offset - 1));
		lane_adjust_offset = 3;
	}

	status = core_link_read_dpcd(
		link,
		lane01_status_address,
		(uint8_t *)(dpcd_buf),
		sizeof(dpcd_buf));

	if (status != DC_OK) {
		DC_LOG_HW_LINK_TRAINING("%s:\n Failed to read from address 0x%X,"
			" keep current lane status and lane adjust unchanged",
			__func__,
			lane01_status_address);
		return status;
	}

	for (lane = 0; lane <
		(uint32_t)(link_training_setting->link_settings.lane_count);
		lane++) {

		ln_status[lane].raw =
			get_nibble_at_index(&dpcd_buf[0], lane);
		ln_adjust[lane].raw =
			get_nibble_at_index(&dpcd_buf[lane_adjust_offset], lane);
	}

	ln_align->raw = dpcd_buf[2];

	if (is_repeater(link_training_setting, offset)) {
		DC_LOG_HW_LINK_TRAINING("%s:\n LTTPR Repeater ID: %d\n"
				" 0x%X Lane01Status = %x\n 0x%X Lane23Status = %x\n ",
			__func__,
			offset,
			lane01_status_address, dpcd_buf[0],
			lane01_status_address + 1, dpcd_buf[1]);

		lane01_adjust_address = DP_ADJUST_REQUEST_LANE0_1_PHY_REPEATER1 +
				((DP_REPEATER_CONFIGURATION_AND_STATUS_SIZE) * (offset - 1));

		DC_LOG_HW_LINK_TRAINING("%s:\n LTTPR Repeater ID: %d\n"
				" 0x%X Lane01AdjustRequest = %x\n 0x%X Lane23AdjustRequest = %x\n",
					__func__,
					offset,
					lane01_adjust_address,
					dpcd_buf[lane_adjust_offset],
					lane01_adjust_address + 1,
					dpcd_buf[lane_adjust_offset + 1]);
	} else {
		DC_LOG_HW_LINK_TRAINING("%s:\n 0x%X Lane01Status = %x\n 0x%X Lane23Status = %x\n ",
			__func__,
			lane01_status_address, dpcd_buf[0],
			lane01_status_address + 1, dpcd_buf[1]);

		lane01_adjust_address = DP_ADJUST_REQUEST_LANE0_1;

		DC_LOG_HW_LINK_TRAINING("%s:\n 0x%X Lane01AdjustRequest = %x\n 0x%X Lane23AdjustRequest = %x\n",
			__func__,
			lane01_adjust_address,
			dpcd_buf[lane_adjust_offset],
			lane01_adjust_address + 1,
			dpcd_buf[lane_adjust_offset + 1]);
	}

	return status;
}

enum dc_status dpcd_set_lane_settings(
	struct dc_link *link,
	const struct link_training_settings *link_training_setting,
	uint32_t offset)
{
	unsigned int lane0_set_address;
	enum dc_status status;

	lane0_set_address = DP_TRAINING_LANE0_SET;

	if (is_repeater(link_training_setting, offset))
		lane0_set_address = DP_TRAINING_LANE0_SET_PHY_REPEATER1 +
		((DP_REPEATER_CONFIGURATION_AND_STATUS_SIZE) * (offset - 1));

	status = core_link_write_dpcd(link,
		lane0_set_address,
		(uint8_t *)(link_training_setting->dpcd_lane_settings),
		link_training_setting->link_settings.lane_count);

	if (is_repeater(link_training_setting, offset)) {
		if (dp_get_link_encoding_format(&link_training_setting->link_settings) ==
				DP_128b_132b_ENCODING)
			DC_LOG_HW_LINK_TRAINING("%s:\n LTTPR Repeater ID: %d\n"
					" 0x%X TX_FFE_PRESET_VALUE = %x\n",
					__func__,
					offset,
					lane0_set_address,
					link_training_setting->dpcd_lane_settings[0].tx_ffe.PRESET_VALUE);
		else if (dp_get_link_encoding_format(&link_training_setting->link_settings) ==
				DP_8b_10b_ENCODING)
		DC_LOG_HW_LINK_TRAINING("%s\n LTTPR Repeater ID: %d\n"
				" 0x%X VS set = %x  PE set = %x max VS Reached = %x  max PE Reached = %x\n",
			__func__,
			offset,
			lane0_set_address,
			link_training_setting->dpcd_lane_settings[0].bits.VOLTAGE_SWING_SET,
			link_training_setting->dpcd_lane_settings[0].bits.PRE_EMPHASIS_SET,
			link_training_setting->dpcd_lane_settings[0].bits.MAX_SWING_REACHED,
			link_training_setting->dpcd_lane_settings[0].bits.MAX_PRE_EMPHASIS_REACHED);

	} else {
		if (dp_get_link_encoding_format(&link_training_setting->link_settings) ==
				DP_128b_132b_ENCODING)
			DC_LOG_HW_LINK_TRAINING("%s:\n 0x%X TX_FFE_PRESET_VALUE = %x\n",
					__func__,
					lane0_set_address,
					link_training_setting->dpcd_lane_settings[0].tx_ffe.PRESET_VALUE);
		else if (dp_get_link_encoding_format(&link_training_setting->link_settings) ==
				DP_8b_10b_ENCODING)
		DC_LOG_HW_LINK_TRAINING("%s\n 0x%X VS set = %x  PE set = %x max VS Reached = %x  max PE Reached = %x\n",
			__func__,
			lane0_set_address,
			link_training_setting->dpcd_lane_settings[0].bits.VOLTAGE_SWING_SET,
			link_training_setting->dpcd_lane_settings[0].bits.PRE_EMPHASIS_SET,
			link_training_setting->dpcd_lane_settings[0].bits.MAX_SWING_REACHED,
			link_training_setting->dpcd_lane_settings[0].bits.MAX_PRE_EMPHASIS_REACHED);
	}

	return status;
}

bool dp_is_max_vs_reached(
	const struct link_training_settings *lt_settings)
{
	uint32_t lane;
	for (lane = 0; lane <
		(uint32_t)(lt_settings->link_settings.lane_count);
		lane++) {
		if (lt_settings->dpcd_lane_settings[lane].bits.VOLTAGE_SWING_SET
			== VOLTAGE_SWING_MAX_LEVEL)
			return true;
	}
	return false;

}

static bool perform_post_lt_adj_req_sequence(
	struct dc_link *link,
	const struct link_resource *link_res,
	struct link_training_settings *lt_settings)
{
	enum dc_lane_count lane_count =
	lt_settings->link_settings.lane_count;

	uint32_t adj_req_count;
	uint32_t adj_req_timer;
	bool req_drv_setting_changed;
	uint32_t lane;
	union lane_status dpcd_lane_status[LANE_COUNT_DP_MAX] = {0};
	union lane_align_status_updated dpcd_lane_status_updated = {0};
	union lane_adjust dpcd_lane_adjust[LANE_COUNT_DP_MAX] = {0};

	req_drv_setting_changed = false;
	for (adj_req_count = 0; adj_req_count < POST_LT_ADJ_REQ_LIMIT;
	adj_req_count++) {

		req_drv_setting_changed = false;

		for (adj_req_timer = 0;
			adj_req_timer < POST_LT_ADJ_REQ_TIMEOUT;
			adj_req_timer++) {

			dp_get_lane_status_and_lane_adjust(
				link,
				lt_settings,
				dpcd_lane_status,
				&dpcd_lane_status_updated,
				dpcd_lane_adjust,
				DPRX);

			if (dpcd_lane_status_updated.bits.
					POST_LT_ADJ_REQ_IN_PROGRESS == 0)
				return true;

			if (!dp_is_cr_done(lane_count, dpcd_lane_status))
				return false;

			if (!dp_is_ch_eq_done(lane_count, dpcd_lane_status) ||
					!dp_is_symbol_locked(lane_count, dpcd_lane_status) ||
					!dp_is_interlane_aligned(dpcd_lane_status_updated))
				return false;

			for (lane = 0; lane < (uint32_t)(lane_count); lane++) {

				if (lt_settings->
				dpcd_lane_settings[lane].bits.VOLTAGE_SWING_SET !=
				dpcd_lane_adjust[lane].bits.VOLTAGE_SWING_LANE ||
				lt_settings->dpcd_lane_settings[lane].bits.PRE_EMPHASIS_SET !=
				dpcd_lane_adjust[lane].bits.PRE_EMPHASIS_LANE) {

					req_drv_setting_changed = true;
					break;
				}
			}

			if (req_drv_setting_changed) {
				dp_decide_lane_settings(lt_settings, dpcd_lane_adjust,
						lt_settings->hw_lane_settings, lt_settings->dpcd_lane_settings);

				dc_link_dp_set_drive_settings(link,
						link_res,
						lt_settings);
				break;
			}

			msleep(1);
		}

		if (!req_drv_setting_changed) {
			DC_LOG_WARNING("%s: Post Link Training Adjust Request Timed out\n",
				__func__);

			ASSERT(0);
			return true;
		}
	}
	DC_LOG_WARNING("%s: Post Link Training Adjust Request limit reached\n",
		__func__);

	ASSERT(0);
	return true;

}

/* Only used for channel equalization */
uint32_t dp_translate_training_aux_read_interval(uint32_t dpcd_aux_read_interval)
{
	unsigned int aux_rd_interval_us = 400;

	switch (dpcd_aux_read_interval) {
	case 0x01:
		aux_rd_interval_us = 4000;
		break;
	case 0x02:
		aux_rd_interval_us = 8000;
		break;
	case 0x03:
		aux_rd_interval_us = 12000;
		break;
	case 0x04:
		aux_rd_interval_us = 16000;
		break;
	case 0x05:
		aux_rd_interval_us = 32000;
		break;
	case 0x06:
		aux_rd_interval_us = 64000;
		break;
	default:
		break;
	}

	return aux_rd_interval_us;
}

enum link_training_result dp_get_cr_failure(enum dc_lane_count ln_count,
					union lane_status *dpcd_lane_status)
{
	enum link_training_result result = LINK_TRAINING_SUCCESS;

	if (ln_count >= LANE_COUNT_ONE && !dpcd_lane_status[0].bits.CR_DONE_0)
		result = LINK_TRAINING_CR_FAIL_LANE0;
	else if (ln_count >= LANE_COUNT_TWO && !dpcd_lane_status[1].bits.CR_DONE_0)
		result = LINK_TRAINING_CR_FAIL_LANE1;
	else if (ln_count >= LANE_COUNT_FOUR && !dpcd_lane_status[2].bits.CR_DONE_0)
		result = LINK_TRAINING_CR_FAIL_LANE23;
	else if (ln_count >= LANE_COUNT_FOUR && !dpcd_lane_status[3].bits.CR_DONE_0)
		result = LINK_TRAINING_CR_FAIL_LANE23;
	return result;
}

static enum link_training_result perform_channel_equalization_sequence(
	struct dc_link *link,
	const struct link_resource *link_res,
	struct link_training_settings *lt_settings,
	uint32_t offset)
{
	enum dc_dp_training_pattern tr_pattern;
	uint32_t retries_ch_eq;
	uint32_t wait_time_microsec;
	enum dc_lane_count lane_count = lt_settings->link_settings.lane_count;
	union lane_align_status_updated dpcd_lane_status_updated = {0};
	union lane_status dpcd_lane_status[LANE_COUNT_DP_MAX] = {0};
	union lane_adjust dpcd_lane_adjust[LANE_COUNT_DP_MAX] = {0};

	/* Note: also check that TPS4 is a supported feature*/
	tr_pattern = lt_settings->pattern_for_eq;

	if (is_repeater(lt_settings, offset) && dp_get_link_encoding_format(&lt_settings->link_settings) == DP_8b_10b_ENCODING)
		tr_pattern = DP_TRAINING_PATTERN_SEQUENCE_4;

	dp_set_hw_training_pattern(link, link_res, tr_pattern, offset);

	for (retries_ch_eq = 0; retries_ch_eq <= LINK_TRAINING_MAX_RETRY_COUNT;
		retries_ch_eq++) {

		dp_set_hw_lane_settings(link, link_res, lt_settings, offset);

		/* 2. update DPCD*/
		if (!retries_ch_eq)
			/* EPR #361076 - write as a 5-byte burst,
			 * but only for the 1-st iteration
			 */

			dpcd_set_lt_pattern_and_lane_settings(
				link,
				lt_settings,
				tr_pattern, offset);
		else
			dpcd_set_lane_settings(link, lt_settings, offset);

		/* 3. wait for receiver to lock-on*/
		wait_time_microsec = lt_settings->eq_pattern_time;

		if (is_repeater(lt_settings, offset))
			wait_time_microsec =
					dp_translate_training_aux_read_interval(
						link->dpcd_caps.lttpr_caps.aux_rd_interval[offset - 1]);

		dp_wait_for_training_aux_rd_interval(
				link,
				wait_time_microsec);

		/* 4. Read lane status and requested
		 * drive settings as set by the sink*/

		dp_get_lane_status_and_lane_adjust(
			link,
			lt_settings,
			dpcd_lane_status,
			&dpcd_lane_status_updated,
			dpcd_lane_adjust,
			offset);

		/* 5. check CR done*/
		if (!dp_is_cr_done(lane_count, dpcd_lane_status))
			return dpcd_lane_status[0].bits.CR_DONE_0 ?
					LINK_TRAINING_EQ_FAIL_CR_PARTIAL :
					LINK_TRAINING_EQ_FAIL_CR;

		/* 6. check CHEQ done*/
		if (dp_is_ch_eq_done(lane_count, dpcd_lane_status) &&
				dp_is_symbol_locked(lane_count, dpcd_lane_status) &&
				dp_is_interlane_aligned(dpcd_lane_status_updated))
			return LINK_TRAINING_SUCCESS;

		/* 7. update VS/PE/PC2 in lt_settings*/
		dp_decide_lane_settings(lt_settings, dpcd_lane_adjust,
				lt_settings->hw_lane_settings, lt_settings->dpcd_lane_settings);
	}

	return LINK_TRAINING_EQ_FAIL_EQ;

}

static void start_clock_recovery_pattern_early(struct dc_link *link,
		const struct link_resource *link_res,
		struct link_training_settings *lt_settings,
		uint32_t offset)
{
	DC_LOG_HW_LINK_TRAINING("%s\n GPU sends TPS1. Wait 400us.\n",
			__func__);
	dp_set_hw_training_pattern(link, link_res, lt_settings->pattern_for_cr, offset);
	dp_set_hw_lane_settings(link, link_res, lt_settings, offset);
	udelay(400);
}

static enum link_training_result perform_clock_recovery_sequence(
	struct dc_link *link,
	const struct link_resource *link_res,
	struct link_training_settings *lt_settings,
	uint32_t offset)
{
	uint32_t retries_cr;
	uint32_t retry_count;
	uint32_t wait_time_microsec;
	enum dc_lane_count lane_count = lt_settings->link_settings.lane_count;
	union lane_status dpcd_lane_status[LANE_COUNT_DP_MAX];
	union lane_align_status_updated dpcd_lane_status_updated;
	union lane_adjust dpcd_lane_adjust[LANE_COUNT_DP_MAX] = {0};

	retries_cr = 0;
	retry_count = 0;

	memset(&dpcd_lane_status, '\0', sizeof(dpcd_lane_status));
	memset(&dpcd_lane_status_updated, '\0',
	sizeof(dpcd_lane_status_updated));

	if (!link->ctx->dc->work_arounds.lt_early_cr_pattern)
		dp_set_hw_training_pattern(link, link_res, lt_settings->pattern_for_cr, offset);

	/* najeeb - The synaptics MST hub can put the LT in
	* infinite loop by switching the VS
	*/
	/* between level 0 and level 1 continuously, here
	* we try for CR lock for LinkTrainingMaxCRRetry count*/
	while ((retries_cr < LINK_TRAINING_MAX_RETRY_COUNT) &&
		(retry_count < LINK_TRAINING_MAX_CR_RETRY)) {


		/* 1. call HWSS to set lane settings*/
		dp_set_hw_lane_settings(
				link,
				link_res,
				lt_settings,
				offset);

		/* 2. update DPCD of the receiver*/
		if (!retry_count)
			/* EPR #361076 - write as a 5-byte burst,
			 * but only for the 1-st iteration.*/
			dpcd_set_lt_pattern_and_lane_settings(
					link,
					lt_settings,
					lt_settings->pattern_for_cr,
					offset);
		else
			dpcd_set_lane_settings(
					link,
					lt_settings,
					offset);

		/* 3. wait receiver to lock-on*/
		wait_time_microsec = lt_settings->cr_pattern_time;

		dp_wait_for_training_aux_rd_interval(
				link,
				wait_time_microsec);

		/* 4. Read lane status and requested drive
		* settings as set by the sink
		*/
		dp_get_lane_status_and_lane_adjust(
				link,
				lt_settings,
				dpcd_lane_status,
				&dpcd_lane_status_updated,
				dpcd_lane_adjust,
				offset);

		/* 5. check CR done*/
		if (dp_is_cr_done(lane_count, dpcd_lane_status))
			return LINK_TRAINING_SUCCESS;

		/* 6. max VS reached*/
		if ((dp_get_link_encoding_format(&lt_settings->link_settings) ==
				DP_8b_10b_ENCODING) &&
				dp_is_max_vs_reached(lt_settings))
			break;

		/* 7. same lane settings*/
		/* Note: settings are the same for all lanes,
		 * so comparing first lane is sufficient*/
		if ((dp_get_link_encoding_format(&lt_settings->link_settings) == DP_8b_10b_ENCODING) &&
				lt_settings->dpcd_lane_settings[0].bits.VOLTAGE_SWING_SET ==
						dpcd_lane_adjust[0].bits.VOLTAGE_SWING_LANE)
			retries_cr++;
		else if ((dp_get_link_encoding_format(&lt_settings->link_settings) == DP_128b_132b_ENCODING) &&
				lt_settings->dpcd_lane_settings[0].tx_ffe.PRESET_VALUE ==
						dpcd_lane_adjust[0].tx_ffe.PRESET_VALUE)
			retries_cr++;
		else
			retries_cr = 0;

		/* 8. update VS/PE/PC2 in lt_settings*/
		dp_decide_lane_settings(lt_settings, dpcd_lane_adjust,
				lt_settings->hw_lane_settings, lt_settings->dpcd_lane_settings);
		retry_count++;
	}

	if (retry_count >= LINK_TRAINING_MAX_CR_RETRY) {
		ASSERT(0);
		DC_LOG_ERROR("%s: Link Training Error, could not get CR after %d tries. Possibly voltage swing issue",
			__func__,
			LINK_TRAINING_MAX_CR_RETRY);

	}

	return dp_get_cr_failure(lane_count, dpcd_lane_status);
}

static inline enum link_training_result dp_transition_to_video_idle(
	struct dc_link *link,
	const struct link_resource *link_res,
	struct link_training_settings *lt_settings,
	enum link_training_result status)
{
	union lane_count_set lane_count_set = {0};

	/* 4. mainlink output idle pattern*/
	dp_set_hw_test_pattern(link, link_res, DP_TEST_PATTERN_VIDEO_MODE, NULL, 0);

	/*
	 * 5. post training adjust if required
	 * If the upstream DPTX and downstream DPRX both support TPS4,
	 * TPS4 must be used instead of POST_LT_ADJ_REQ.
	 */
	if (link->dpcd_caps.max_ln_count.bits.POST_LT_ADJ_REQ_SUPPORTED != 1 ||
			lt_settings->pattern_for_eq >= DP_TRAINING_PATTERN_SEQUENCE_4) {
		/* delay 5ms after Main Link output idle pattern and then check
		 * DPCD 0202h.
		 */
		if (link->connector_signal != SIGNAL_TYPE_EDP && status == LINK_TRAINING_SUCCESS) {
			msleep(5);
			status = dp_check_link_loss_status(link, lt_settings);
		}
		return status;
	}

	if (status == LINK_TRAINING_SUCCESS &&
		perform_post_lt_adj_req_sequence(link, link_res, lt_settings) == false)
		status = LINK_TRAINING_LQA_FAIL;

	lane_count_set.bits.LANE_COUNT_SET = lt_settings->link_settings.lane_count;
	lane_count_set.bits.ENHANCED_FRAMING = lt_settings->enhanced_framing;
	lane_count_set.bits.POST_LT_ADJ_REQ_GRANTED = 0;

	core_link_write_dpcd(
		link,
		DP_LANE_COUNT_SET,
		&lane_count_set.raw,
		sizeof(lane_count_set));

	return status;
}

enum link_training_result dp_check_link_loss_status(
	struct dc_link *link,
	const struct link_training_settings *link_training_setting)
{
	enum link_training_result status = LINK_TRAINING_SUCCESS;
	union lane_status lane_status;
	uint8_t dpcd_buf[6] = {0};
	uint32_t lane;

	core_link_read_dpcd(
			link,
			DP_SINK_COUNT,
			(uint8_t *)(dpcd_buf),
			sizeof(dpcd_buf));

	/*parse lane status*/
	for (lane = 0; lane < link->cur_link_settings.lane_count; lane++) {
		/*
		 * check lanes status
		 */
		lane_status.raw = get_nibble_at_index(&dpcd_buf[2], lane);

		if (!lane_status.bits.CHANNEL_EQ_DONE_0 ||
			!lane_status.bits.CR_DONE_0 ||
			!lane_status.bits.SYMBOL_LOCKED_0) {
			/* if one of the channel equalization, clock
			 * recovery or symbol lock is dropped
			 * consider it as (link has been
			 * dropped) dp sink status has changed
			 */
			status = LINK_TRAINING_LINK_LOSS;
			break;
		}
	}

	return status;
}

static inline void decide_8b_10b_training_settings(
	 struct dc_link *link,
	const struct dc_link_settings *link_setting,
	struct link_training_settings *lt_settings)
{
	memset(lt_settings, '\0', sizeof(struct link_training_settings));

	/* Initialize link settings */
	lt_settings->link_settings.use_link_rate_set = link_setting->use_link_rate_set;
	lt_settings->link_settings.link_rate_set = link_setting->link_rate_set;
	lt_settings->link_settings.link_rate = link_setting->link_rate;
	lt_settings->link_settings.lane_count = link_setting->lane_count;
	/* TODO hard coded to SS for now
	 * lt_settings.link_settings.link_spread =
	 * dal_display_path_is_ss_supported(
	 * path_mode->display_path) ?
	 * LINK_SPREAD_05_DOWNSPREAD_30KHZ :
	 * LINK_SPREAD_DISABLED;
	 */
	lt_settings->link_settings.link_spread = link->dp_ss_off ?
			LINK_SPREAD_DISABLED : LINK_SPREAD_05_DOWNSPREAD_30KHZ;
	lt_settings->cr_pattern_time = get_cr_training_aux_rd_interval(link, link_setting);
	lt_settings->eq_pattern_time = get_eq_training_aux_rd_interval(link, link_setting);
	lt_settings->pattern_for_cr = decide_cr_training_pattern(link_setting);
	lt_settings->pattern_for_eq = decide_eq_training_pattern(link, link_setting);
	lt_settings->enhanced_framing = 1;
	lt_settings->should_set_fec_ready = true;
	lt_settings->disallow_per_lane_settings = true;
	lt_settings->always_match_dpcd_with_hw_lane_settings = true;
	lt_settings->lttpr_mode = dp_decide_8b_10b_lttpr_mode(link);
	dp_hw_to_dpcd_lane_settings(lt_settings, lt_settings->hw_lane_settings, lt_settings->dpcd_lane_settings);
}

static inline void decide_128b_132b_training_settings(struct dc_link *link,
		const struct dc_link_settings *link_settings,
		struct link_training_settings *lt_settings)
{
	memset(lt_settings, 0, sizeof(*lt_settings));

	lt_settings->link_settings = *link_settings;
	/* TODO: should decide link spread when populating link_settings */
	lt_settings->link_settings.link_spread = link->dp_ss_off ? LINK_SPREAD_DISABLED :
			LINK_SPREAD_05_DOWNSPREAD_30KHZ;

	lt_settings->pattern_for_cr = decide_cr_training_pattern(link_settings);
	lt_settings->pattern_for_eq = decide_eq_training_pattern(link, link_settings);
	lt_settings->eq_pattern_time = 2500;
	lt_settings->eq_wait_time_limit = 400000;
	lt_settings->eq_loop_count_limit = 20;
	lt_settings->pattern_for_cds = DP_128b_132b_TPS2_CDS;
	lt_settings->cds_pattern_time = 2500;
	lt_settings->cds_wait_time_limit = (dp_convert_to_count(
			link->dpcd_caps.lttpr_caps.phy_repeater_cnt) + 1) * 20000;
	lt_settings->disallow_per_lane_settings = true;
	lt_settings->lttpr_mode = dp_decide_128b_132b_lttpr_mode(link);
	dp_hw_to_dpcd_lane_settings(lt_settings,
			lt_settings->hw_lane_settings, lt_settings->dpcd_lane_settings);
}

void dp_decide_training_settings(
		struct dc_link *link,
		const struct dc_link_settings *link_settings,
		struct link_training_settings *lt_settings)
{
	if (dp_get_link_encoding_format(link_settings) == DP_8b_10b_ENCODING)
		decide_8b_10b_training_settings(link, link_settings, lt_settings);
	else if (dp_get_link_encoding_format(link_settings) == DP_128b_132b_ENCODING)
		decide_128b_132b_training_settings(link, link_settings, lt_settings);
}

static void override_training_settings(
		struct dc_link *link,
		const struct dc_link_training_overrides *overrides,
		struct link_training_settings *lt_settings)
{
	uint32_t lane;

	/* Override link spread */
	if (!link->dp_ss_off && overrides->downspread != NULL)
		lt_settings->link_settings.link_spread = *overrides->downspread ?
				LINK_SPREAD_05_DOWNSPREAD_30KHZ
				: LINK_SPREAD_DISABLED;

	/* Override lane settings */
	if (overrides->voltage_swing != NULL)
		lt_settings->voltage_swing = overrides->voltage_swing;
	if (overrides->pre_emphasis != NULL)
		lt_settings->pre_emphasis = overrides->pre_emphasis;
	if (overrides->post_cursor2 != NULL)
		lt_settings->post_cursor2 = overrides->post_cursor2;
	if (overrides->ffe_preset != NULL)
		lt_settings->ffe_preset = overrides->ffe_preset;
	/* Override HW lane settings with BIOS forced values if present */
	if (link->chip_caps & EXT_DISPLAY_PATH_CAPS__DP_FIXED_VS_EN &&
			lt_settings->lttpr_mode == LTTPR_MODE_TRANSPARENT) {
		lt_settings->voltage_swing = &link->bios_forced_drive_settings.VOLTAGE_SWING;
		lt_settings->pre_emphasis = &link->bios_forced_drive_settings.PRE_EMPHASIS;
		lt_settings->always_match_dpcd_with_hw_lane_settings = false;
	}
	for (lane = 0; lane < LANE_COUNT_DP_MAX; lane++) {
		lt_settings->hw_lane_settings[lane].VOLTAGE_SWING =
			lt_settings->voltage_swing != NULL ?
			*lt_settings->voltage_swing :
			VOLTAGE_SWING_LEVEL0;
		lt_settings->hw_lane_settings[lane].PRE_EMPHASIS =
			lt_settings->pre_emphasis != NULL ?
			*lt_settings->pre_emphasis
			: PRE_EMPHASIS_DISABLED;
		lt_settings->hw_lane_settings[lane].POST_CURSOR2 =
			lt_settings->post_cursor2 != NULL ?
			*lt_settings->post_cursor2
			: POST_CURSOR2_DISABLED;
	}

	if (lt_settings->always_match_dpcd_with_hw_lane_settings)
		dp_hw_to_dpcd_lane_settings(lt_settings,
				lt_settings->hw_lane_settings, lt_settings->dpcd_lane_settings);

	/* Initialize training timings */
	if (overrides->cr_pattern_time != NULL)
		lt_settings->cr_pattern_time = *overrides->cr_pattern_time;

	if (overrides->eq_pattern_time != NULL)
		lt_settings->eq_pattern_time = *overrides->eq_pattern_time;

	if (overrides->pattern_for_cr != NULL)
		lt_settings->pattern_for_cr = *overrides->pattern_for_cr;
	if (overrides->pattern_for_eq != NULL)
		lt_settings->pattern_for_eq = *overrides->pattern_for_eq;

	if (overrides->enhanced_framing != NULL)
		lt_settings->enhanced_framing = *overrides->enhanced_framing;

	if (link->preferred_training_settings.fec_enable != NULL)
		lt_settings->should_set_fec_ready = *link->preferred_training_settings.fec_enable;

	#if defined(CONFIG_DRM_AMD_DC_DCN)
	/* Check DP tunnel LTTPR mode debug option. */
	if (link->ep_type == DISPLAY_ENDPOINT_USB4_DPIA && link->dc->debug.dpia_debug.bits.force_non_lttpr)
		lt_settings->lttpr_mode = LTTPR_MODE_NON_LTTPR;

#endif
	dp_get_lttpr_mode_override(link, &lt_settings->lttpr_mode);

}

uint8_t dp_convert_to_count(uint8_t lttpr_repeater_count)
{
	switch (lttpr_repeater_count) {
	case 0x80: // 1 lttpr repeater
		return 1;
	case 0x40: // 2 lttpr repeaters
		return 2;
	case 0x20: // 3 lttpr repeaters
		return 3;
	case 0x10: // 4 lttpr repeaters
		return 4;
	case 0x08: // 5 lttpr repeaters
		return 5;
	case 0x04: // 6 lttpr repeaters
		return 6;
	case 0x02: // 7 lttpr repeaters
		return 7;
	case 0x01: // 8 lttpr repeaters
		return 8;
	default:
		break;
	}
	return 0; // invalid value
}

static enum dc_status configure_lttpr_mode_transparent(struct dc_link *link)
{
	uint8_t repeater_mode = DP_PHY_REPEATER_MODE_TRANSPARENT;

	DC_LOG_HW_LINK_TRAINING("%s\n Set LTTPR to Transparent Mode\n", __func__);
	return core_link_write_dpcd(link,
			DP_PHY_REPEATER_MODE,
			(uint8_t *)&repeater_mode,
			sizeof(repeater_mode));
}

static enum dc_status configure_lttpr_mode_non_transparent(
		struct dc_link *link,
		const struct link_training_settings *lt_settings)
{
	/* aux timeout is already set to extended */
	/* RESET/SET lttpr mode to enable non transparent mode */
	uint8_t repeater_cnt;
	uint32_t aux_interval_address;
	uint8_t repeater_id;
	enum dc_status result = DC_ERROR_UNEXPECTED;
	uint8_t repeater_mode = DP_PHY_REPEATER_MODE_TRANSPARENT;

	enum dp_link_encoding encoding = dp_get_link_encoding_format(&lt_settings->link_settings);

	if (encoding == DP_8b_10b_ENCODING) {
		DC_LOG_HW_LINK_TRAINING("%s\n Set LTTPR to Transparent Mode\n", __func__);
		result = core_link_write_dpcd(link,
				DP_PHY_REPEATER_MODE,
				(uint8_t *)&repeater_mode,
				sizeof(repeater_mode));

	}

	if (result == DC_OK) {
		link->dpcd_caps.lttpr_caps.mode = repeater_mode;
	}

	if (lt_settings->lttpr_mode == LTTPR_MODE_NON_TRANSPARENT) {

		DC_LOG_HW_LINK_TRAINING("%s\n Set LTTPR to Non Transparent Mode\n", __func__);

		repeater_mode = DP_PHY_REPEATER_MODE_NON_TRANSPARENT;
		result = core_link_write_dpcd(link,
				DP_PHY_REPEATER_MODE,
				(uint8_t *)&repeater_mode,
				sizeof(repeater_mode));

		if (result == DC_OK) {
			link->dpcd_caps.lttpr_caps.mode = repeater_mode;
		}

		if (encoding == DP_8b_10b_ENCODING) {
			repeater_cnt = dp_convert_to_count(link->dpcd_caps.lttpr_caps.phy_repeater_cnt);

			/* Driver does not need to train the first hop. Skip DPCD read and clear
			 * AUX_RD_INTERVAL for DPTX-to-DPIA hop.
			 */
			if (link->ep_type == DISPLAY_ENDPOINT_USB4_DPIA)
				link->dpcd_caps.lttpr_caps.aux_rd_interval[--repeater_cnt] = 0;

			for (repeater_id = repeater_cnt; repeater_id > 0; repeater_id--) {
				aux_interval_address = DP_TRAINING_AUX_RD_INTERVAL_PHY_REPEATER1 +
							((DP_REPEATER_CONFIGURATION_AND_STATUS_SIZE) * (repeater_id - 1));
				core_link_read_dpcd(
					link,
					aux_interval_address,
					(uint8_t *)&link->dpcd_caps.lttpr_caps.aux_rd_interval[repeater_id - 1],
					sizeof(link->dpcd_caps.lttpr_caps.aux_rd_interval[repeater_id - 1]));
				link->dpcd_caps.lttpr_caps.aux_rd_interval[repeater_id - 1] &= 0x7F;
			}
		}
	}

	return result;
}

static void repeater_training_done(struct dc_link *link, uint32_t offset)
{
	union dpcd_training_pattern dpcd_pattern = {0};

	const uint32_t dpcd_base_lt_offset =
			DP_TRAINING_PATTERN_SET_PHY_REPEATER1 +
				((DP_REPEATER_CONFIGURATION_AND_STATUS_SIZE) * (offset - 1));
	/* Set training not in progress*/
	dpcd_pattern.v1_4.TRAINING_PATTERN_SET = DPCD_TRAINING_PATTERN_VIDEOIDLE;

	core_link_write_dpcd(
		link,
		dpcd_base_lt_offset,
		&dpcd_pattern.raw,
		1);

	DC_LOG_HW_LINK_TRAINING("%s\n LTTPR Id: %d 0x%X pattern = %x\n",
		__func__,
		offset,
		dpcd_base_lt_offset,
		dpcd_pattern.v1_4.TRAINING_PATTERN_SET);
}

static void print_status_message(
	struct dc_link *link,
	const struct link_training_settings *lt_settings,
	enum link_training_result status)
{
	char *link_rate = "Unknown";
	char *lt_result = "Unknown";
	char *lt_spread = "Disabled";

	switch (lt_settings->link_settings.link_rate) {
	case LINK_RATE_LOW:
		link_rate = "RBR";
		break;
	case LINK_RATE_RATE_2:
		link_rate = "R2";
		break;
	case LINK_RATE_RATE_3:
		link_rate = "R3";
		break;
	case LINK_RATE_HIGH:
		link_rate = "HBR";
		break;
	case LINK_RATE_RBR2:
		link_rate = "RBR2";
		break;
	case LINK_RATE_RATE_6:
		link_rate = "R6";
		break;
	case LINK_RATE_HIGH2:
		link_rate = "HBR2";
		break;
	case LINK_RATE_HIGH3:
		link_rate = "HBR3";
		break;
	case LINK_RATE_UHBR10:
		link_rate = "UHBR10";
		break;
	case LINK_RATE_UHBR13_5:
		link_rate = "UHBR13.5";
		break;
	case LINK_RATE_UHBR20:
		link_rate = "UHBR20";
		break;
	default:
		break;
	}

	switch (status) {
	case LINK_TRAINING_SUCCESS:
		lt_result = "pass";
		break;
	case LINK_TRAINING_CR_FAIL_LANE0:
		lt_result = "CR failed lane0";
		break;
	case LINK_TRAINING_CR_FAIL_LANE1:
		lt_result = "CR failed lane1";
		break;
	case LINK_TRAINING_CR_FAIL_LANE23:
		lt_result = "CR failed lane23";
		break;
	case LINK_TRAINING_EQ_FAIL_CR:
		lt_result = "CR failed in EQ";
		break;
	case LINK_TRAINING_EQ_FAIL_CR_PARTIAL:
		lt_result = "CR failed in EQ partially";
		break;
	case LINK_TRAINING_EQ_FAIL_EQ:
		lt_result = "EQ failed";
		break;
	case LINK_TRAINING_LQA_FAIL:
		lt_result = "LQA failed";
		break;
	case LINK_TRAINING_LINK_LOSS:
		lt_result = "Link loss";
		break;
	case DP_128b_132b_LT_FAILED:
		lt_result = "LT_FAILED received";
		break;
	case DP_128b_132b_MAX_LOOP_COUNT_REACHED:
		lt_result = "max loop count reached";
		break;
	case DP_128b_132b_CHANNEL_EQ_DONE_TIMEOUT:
		lt_result = "channel EQ timeout";
		break;
	case DP_128b_132b_CDS_DONE_TIMEOUT:
		lt_result = "CDS timeout";
		break;
	default:
		break;
	}

	switch (lt_settings->link_settings.link_spread) {
	case LINK_SPREAD_DISABLED:
		lt_spread = "Disabled";
		break;
	case LINK_SPREAD_05_DOWNSPREAD_30KHZ:
		lt_spread = "0.5% 30KHz";
		break;
	case LINK_SPREAD_05_DOWNSPREAD_33KHZ:
		lt_spread = "0.5% 33KHz";
		break;
	default:
		break;
	}

	/* Connectivity log: link training */

	/* TODO - DP2.0 Log: add connectivity log for FFE PRESET */

	CONN_MSG_LT(link, "%sx%d %s VS=%d, PE=%d, DS=%s",
				link_rate,
				lt_settings->link_settings.lane_count,
				lt_result,
				lt_settings->hw_lane_settings[0].VOLTAGE_SWING,
				lt_settings->hw_lane_settings[0].PRE_EMPHASIS,
				lt_spread);
}

void dc_link_dp_set_drive_settings(
	struct dc_link *link,
	const struct link_resource *link_res,
	struct link_training_settings *lt_settings)
{
	/* program ASIC PHY settings*/
	dp_set_hw_lane_settings(link, link_res, lt_settings, DPRX);

	dp_hw_to_dpcd_lane_settings(lt_settings,
			lt_settings->hw_lane_settings, lt_settings->dpcd_lane_settings);

	/* Notify DP sink the PHY settings from source */
	dpcd_set_lane_settings(link, lt_settings, DPRX);
}

bool dc_link_dp_perform_link_training_skip_aux(
	struct dc_link *link,
	const struct link_resource *link_res,
	const struct dc_link_settings *link_setting)
{
	struct link_training_settings lt_settings = {0};

	dp_decide_training_settings(
			link,
			link_setting,
			&lt_settings);
	override_training_settings(
			link,
			&link->preferred_training_settings,
			&lt_settings);

	/* 1. Perform_clock_recovery_sequence. */

	/* transmit training pattern for clock recovery */
	dp_set_hw_training_pattern(link, link_res, lt_settings.pattern_for_cr, DPRX);

	/* call HWSS to set lane settings*/
	dp_set_hw_lane_settings(link, link_res, &lt_settings, DPRX);

	/* wait receiver to lock-on*/
	dp_wait_for_training_aux_rd_interval(link, lt_settings.cr_pattern_time);

	/* 2. Perform_channel_equalization_sequence. */

	/* transmit training pattern for channel equalization. */
	dp_set_hw_training_pattern(link, link_res, lt_settings.pattern_for_eq, DPRX);

	/* call HWSS to set lane settings*/
	dp_set_hw_lane_settings(link, link_res, &lt_settings, DPRX);

	/* wait receiver to lock-on. */
	dp_wait_for_training_aux_rd_interval(link, lt_settings.eq_pattern_time);

	/* 3. Perform_link_training_int. */

	/* Mainlink output idle pattern. */
	dp_set_hw_test_pattern(link, link_res, DP_TEST_PATTERN_VIDEO_MODE, NULL, 0);

	print_status_message(link, &lt_settings, LINK_TRAINING_SUCCESS);

	return true;
}

enum dc_status dpcd_configure_lttpr_mode(struct dc_link *link, struct link_training_settings *lt_settings)
{
	enum dc_status status = DC_OK;

	if (lt_settings->lttpr_mode == LTTPR_MODE_TRANSPARENT)
		status = configure_lttpr_mode_transparent(link);

	else if (lt_settings->lttpr_mode == LTTPR_MODE_NON_TRANSPARENT)
		status = configure_lttpr_mode_non_transparent(link, lt_settings);

	return status;
}

static void dpcd_exit_training_mode(struct dc_link *link)
{
	uint8_t sink_status = 0;
	uint8_t i;

	/* clear training pattern set */
	dpcd_set_training_pattern(link, DP_TRAINING_PATTERN_VIDEOIDLE);

	/* poll for intra-hop disable */
	for (i = 0; i < 10; i++) {
		if ((core_link_read_dpcd(link, DP_SINK_STATUS, &sink_status, 1) == DC_OK) &&
				(sink_status & DP_INTRA_HOP_AUX_REPLY_INDICATION) == 0)
			break;
		udelay(1000);
	}
}

enum dc_status dpcd_configure_channel_coding(struct dc_link *link,
		struct link_training_settings *lt_settings)
{
	enum dp_link_encoding encoding =
			dp_get_link_encoding_format(
					&lt_settings->link_settings);
	enum dc_status status;

	status = core_link_write_dpcd(
			link,
			DP_MAIN_LINK_CHANNEL_CODING_SET,
			(uint8_t *) &encoding,
			1);
	DC_LOG_HW_LINK_TRAINING("%s:\n 0x%X MAIN_LINK_CHANNEL_CODING_SET = %x\n",
					__func__,
					DP_MAIN_LINK_CHANNEL_CODING_SET,
					encoding);

	return status;
}

static void dpcd_128b_132b_get_aux_rd_interval(struct dc_link *link,
		uint32_t *interval_in_us)
{
	union dp_128b_132b_training_aux_rd_interval dpcd_interval;
	uint32_t interval_unit = 0;

	dpcd_interval.raw = 0;
	core_link_read_dpcd(link, DP_128b_132b_TRAINING_AUX_RD_INTERVAL,
			&dpcd_interval.raw, sizeof(dpcd_interval.raw));
	interval_unit = dpcd_interval.bits.UNIT ? 1 : 2; /* 0b = 2 ms, 1b = 1 ms */
	/* (128b/132b_TRAINING_AUX_RD_INTERVAL value + 1) *
	 * INTERVAL_UNIT. The maximum is 256 ms
	 */
	*interval_in_us = (dpcd_interval.bits.VALUE + 1) * interval_unit * 1000;
}

static enum link_training_result dp_perform_128b_132b_channel_eq_done_sequence(
		struct dc_link *link,
		const struct link_resource *link_res,
		struct link_training_settings *lt_settings)
{
	uint8_t loop_count;
	uint32_t aux_rd_interval = 0;
	uint32_t wait_time = 0;
	union lane_align_status_updated dpcd_lane_status_updated = {0};
	union lane_status dpcd_lane_status[LANE_COUNT_DP_MAX] = {0};
	enum dc_status status = DC_OK;
	enum link_training_result result = LINK_TRAINING_SUCCESS;
	union lane_adjust dpcd_lane_adjust[LANE_COUNT_DP_MAX] = {0};

	/* Transmit 128b/132b_TPS1 over Main-Link */
	dp_set_hw_training_pattern(link, link_res, lt_settings->pattern_for_cr, DPRX);
	/* Set TRAINING_PATTERN_SET to 01h */
	dpcd_set_training_pattern(link, lt_settings->pattern_for_cr);

	/* Adjust TX_FFE_PRESET_VALUE and Transmit 128b/132b_TPS2 over Main-Link */
	dpcd_128b_132b_get_aux_rd_interval(link, &aux_rd_interval);
	dp_get_lane_status_and_lane_adjust(link, lt_settings, dpcd_lane_status,
			&dpcd_lane_status_updated, dpcd_lane_adjust, DPRX);
	dp_decide_lane_settings(lt_settings, dpcd_lane_adjust,
			lt_settings->hw_lane_settings, lt_settings->dpcd_lane_settings);
	dp_set_hw_lane_settings(link, link_res, lt_settings, DPRX);
	dp_set_hw_training_pattern(link, link_res, lt_settings->pattern_for_eq, DPRX);

	/* Set loop counter to start from 1 */
	loop_count = 1;

	/* Set TRAINING_PATTERN_SET to 02h and TX_FFE_PRESET_VALUE in one AUX transaction */
	dpcd_set_lt_pattern_and_lane_settings(link, lt_settings,
			lt_settings->pattern_for_eq, DPRX);

	/* poll for channel EQ done */
	while (result == LINK_TRAINING_SUCCESS) {
		dp_wait_for_training_aux_rd_interval(link, aux_rd_interval);
		wait_time += aux_rd_interval;
		status = dp_get_lane_status_and_lane_adjust(link, lt_settings, dpcd_lane_status,
				&dpcd_lane_status_updated, dpcd_lane_adjust, DPRX);
		dp_decide_lane_settings(lt_settings, dpcd_lane_adjust,
			lt_settings->hw_lane_settings, lt_settings->dpcd_lane_settings);
		dpcd_128b_132b_get_aux_rd_interval(link, &aux_rd_interval);
		if (status != DC_OK) {
			result = LINK_TRAINING_ABORT;
		} else if (dp_is_ch_eq_done(lt_settings->link_settings.lane_count,
				dpcd_lane_status)) {
			/* pass */
			break;
		} else if (loop_count >= lt_settings->eq_loop_count_limit) {
			result = DP_128b_132b_MAX_LOOP_COUNT_REACHED;
		} else if (dpcd_lane_status_updated.bits.LT_FAILED_128b_132b) {
			result = DP_128b_132b_LT_FAILED;
		} else {
			dp_set_hw_lane_settings(link, link_res, lt_settings, DPRX);
			dpcd_set_lane_settings(link, lt_settings, DPRX);
		}
		loop_count++;
	}

	/* poll for EQ interlane align done */
	while (result == LINK_TRAINING_SUCCESS) {
		if (status != DC_OK) {
			result = LINK_TRAINING_ABORT;
		} else if (dpcd_lane_status_updated.bits.EQ_INTERLANE_ALIGN_DONE_128b_132b) {
			/* pass */
			break;
		} else if (wait_time >= lt_settings->eq_wait_time_limit) {
			result = DP_128b_132b_CHANNEL_EQ_DONE_TIMEOUT;
		} else if (dpcd_lane_status_updated.bits.LT_FAILED_128b_132b) {
			result = DP_128b_132b_LT_FAILED;
		} else {
			dp_wait_for_training_aux_rd_interval(link,
					lt_settings->eq_pattern_time);
			wait_time += lt_settings->eq_pattern_time;
			status = dp_get_lane_status_and_lane_adjust(link, lt_settings, dpcd_lane_status,
					&dpcd_lane_status_updated, dpcd_lane_adjust, DPRX);
		}
	}

	return result;
}

static enum link_training_result dp_perform_128b_132b_cds_done_sequence(
		struct dc_link *link,
		const struct link_resource *link_res,
		struct link_training_settings *lt_settings)
{
	/* Assumption: assume hardware has transmitted eq pattern */
	enum dc_status status = DC_OK;
	enum link_training_result result = LINK_TRAINING_SUCCESS;
	union lane_align_status_updated dpcd_lane_status_updated = {0};
	union lane_status dpcd_lane_status[LANE_COUNT_DP_MAX] = {0};
	union lane_adjust dpcd_lane_adjust[LANE_COUNT_DP_MAX] = {0};
	uint32_t wait_time = 0;

	/* initiate CDS done sequence */
	dpcd_set_training_pattern(link, lt_settings->pattern_for_cds);

	/* poll for CDS interlane align done and symbol lock */
	while (result  == LINK_TRAINING_SUCCESS) {
		dp_wait_for_training_aux_rd_interval(link,
				lt_settings->cds_pattern_time);
		wait_time += lt_settings->cds_pattern_time;
		status = dp_get_lane_status_and_lane_adjust(link, lt_settings, dpcd_lane_status,
						&dpcd_lane_status_updated, dpcd_lane_adjust, DPRX);
		if (status != DC_OK) {
			result = LINK_TRAINING_ABORT;
		} else if (dp_is_symbol_locked(lt_settings->link_settings.lane_count, dpcd_lane_status) &&
				dpcd_lane_status_updated.bits.CDS_INTERLANE_ALIGN_DONE_128b_132b) {
			/* pass */
			break;
		} else if (dpcd_lane_status_updated.bits.LT_FAILED_128b_132b) {
			result = DP_128b_132b_LT_FAILED;
		} else if (wait_time >= lt_settings->cds_wait_time_limit) {
			result = DP_128b_132b_CDS_DONE_TIMEOUT;
		}
	}

	return result;
}

static enum link_training_result dp_perform_8b_10b_link_training(
		struct dc_link *link,
		const struct link_resource *link_res,
		struct link_training_settings *lt_settings)
{
	enum link_training_result status = LINK_TRAINING_SUCCESS;

	uint8_t repeater_cnt;
	uint8_t repeater_id;
	uint8_t lane = 0;

	if (link->ctx->dc->work_arounds.lt_early_cr_pattern)
		start_clock_recovery_pattern_early(link, link_res, lt_settings, DPRX);

	/* 1. set link rate, lane count and spread. */
	dpcd_set_link_settings(link, lt_settings);

	if (lt_settings->lttpr_mode == LTTPR_MODE_NON_TRANSPARENT) {

		/* 2. perform link training (set link training done
		 *  to false is done as well)
		 */
		repeater_cnt = dp_convert_to_count(link->dpcd_caps.lttpr_caps.phy_repeater_cnt);

		for (repeater_id = repeater_cnt; (repeater_id > 0 && status == LINK_TRAINING_SUCCESS);
				repeater_id--) {
			status = perform_clock_recovery_sequence(link, link_res, lt_settings, repeater_id);

			if (status != LINK_TRAINING_SUCCESS) {
				repeater_training_done(link, repeater_id);
				break;
			}

			status = perform_channel_equalization_sequence(link,
					link_res,
					lt_settings,
					repeater_id);

			repeater_training_done(link, repeater_id);

			if (status != LINK_TRAINING_SUCCESS)
				break;

			for (lane = 0; lane < LANE_COUNT_DP_MAX; lane++) {
				lt_settings->dpcd_lane_settings[lane].raw = 0;
				lt_settings->hw_lane_settings[lane].VOLTAGE_SWING = 0;
				lt_settings->hw_lane_settings[lane].PRE_EMPHASIS = 0;
			}
		}
	}

	if (status == LINK_TRAINING_SUCCESS) {
		status = perform_clock_recovery_sequence(link, link_res, lt_settings, DPRX);
		if (status == LINK_TRAINING_SUCCESS) {
			status = perform_channel_equalization_sequence(link,
								       link_res,
								       lt_settings,
								       DPRX);
		}
	}

	return status;
}

static enum link_training_result dp_perform_128b_132b_link_training(
		struct dc_link *link,
		const struct link_resource *link_res,
		struct link_training_settings *lt_settings)
{
	enum link_training_result result = LINK_TRAINING_SUCCESS;

	/* TODO - DP2.0 Link: remove legacy_dp2_lt logic */
	if (link->dc->debug.legacy_dp2_lt) {
		struct link_training_settings legacy_settings;

		decide_8b_10b_training_settings(link,
				&lt_settings->link_settings,
				&legacy_settings);
		return dp_perform_8b_10b_link_training(link, link_res, &legacy_settings);
	}

	dpcd_set_link_settings(link, lt_settings);

	if (result == LINK_TRAINING_SUCCESS)
		result = dp_perform_128b_132b_channel_eq_done_sequence(link, link_res, lt_settings);

	if (result == LINK_TRAINING_SUCCESS)
		result = dp_perform_128b_132b_cds_done_sequence(link, link_res, lt_settings);

	return result;
}

static enum link_training_result perform_fixed_vs_pe_nontransparent_training_sequence(
		struct dc_link *link,
		const struct link_resource *link_res,
		struct link_training_settings *lt_settings)
{
	enum link_training_result status = LINK_TRAINING_SUCCESS;
	uint8_t lane = 0;
	uint8_t toggle_rate = 0x6;
	uint8_t target_rate = 0x6;
	bool apply_toggle_rate_wa = false;
	uint8_t repeater_cnt;
	uint8_t repeater_id;

	/* Fixed VS/PE specific: Force CR AUX RD Interval to at least 16ms */
	if (lt_settings->cr_pattern_time < 16000)
		lt_settings->cr_pattern_time = 16000;

	/* Fixed VS/PE specific: Toggle link rate */
	apply_toggle_rate_wa = (link->vendor_specific_lttpr_link_rate_wa == target_rate);
	target_rate = get_dpcd_link_rate(&lt_settings->link_settings);
	toggle_rate = (target_rate == 0x6) ? 0xA : 0x6;

	if (apply_toggle_rate_wa)
		lt_settings->link_settings.link_rate = toggle_rate;

	if (link->ctx->dc->work_arounds.lt_early_cr_pattern)
		start_clock_recovery_pattern_early(link, link_res, lt_settings, DPRX);

	/* 1. set link rate, lane count and spread. */
	dpcd_set_link_settings(link, lt_settings);

	/* Fixed VS/PE specific: Toggle link rate back*/
	if (apply_toggle_rate_wa) {
		core_link_write_dpcd(
				link,
				DP_LINK_BW_SET,
				&target_rate,
				1);
	}

	link->vendor_specific_lttpr_link_rate_wa = target_rate;

	if (lt_settings->lttpr_mode == LTTPR_MODE_NON_TRANSPARENT) {

		/* 2. perform link training (set link training done
		 *  to false is done as well)
		 */
		repeater_cnt = dp_convert_to_count(link->dpcd_caps.lttpr_caps.phy_repeater_cnt);

		for (repeater_id = repeater_cnt; (repeater_id > 0 && status == LINK_TRAINING_SUCCESS);
				repeater_id--) {
			status = perform_clock_recovery_sequence(link, link_res, lt_settings, repeater_id);

			if (status != LINK_TRAINING_SUCCESS) {
				repeater_training_done(link, repeater_id);
				break;
			}

			status = perform_channel_equalization_sequence(link,
					link_res,
					lt_settings,
					repeater_id);

			repeater_training_done(link, repeater_id);

			if (status != LINK_TRAINING_SUCCESS)
				break;

			for (lane = 0; lane < LANE_COUNT_DP_MAX; lane++) {
				lt_settings->dpcd_lane_settings[lane].raw = 0;
				lt_settings->hw_lane_settings[lane].VOLTAGE_SWING = 0;
				lt_settings->hw_lane_settings[lane].PRE_EMPHASIS = 0;
			}
		}
	}

	if (status == LINK_TRAINING_SUCCESS) {
		status = perform_clock_recovery_sequence(link, link_res, lt_settings, DPRX);
		if (status == LINK_TRAINING_SUCCESS) {
			status = perform_channel_equalization_sequence(link,
								       link_res,
								       lt_settings,
								       DPRX);
		}
	}

	return status;
}

static enum link_training_result dp_perform_fixed_vs_pe_training_sequence(
	struct dc_link *link,
	const struct link_resource *link_res,
	struct link_training_settings *lt_settings)
{
	const uint8_t vendor_lttpr_write_data_reset[4] = {0x1, 0x50, 0x63, 0xFF};
	const uint8_t offset = dp_convert_to_count(
			link->dpcd_caps.lttpr_caps.phy_repeater_cnt);
	const uint8_t vendor_lttpr_write_data_intercept_en[4] = {0x1, 0x55, 0x63, 0x0};
	const uint8_t vendor_lttpr_write_data_intercept_dis[4] = {0x1, 0x55, 0x63, 0x68};
	uint32_t pre_disable_intercept_delay_ms = link->dc->debug.fixed_vs_aux_delay_config_wa;
	uint8_t vendor_lttpr_write_data_vs[4] = {0x1, 0x51, 0x63, 0x0};
	uint8_t vendor_lttpr_write_data_pe[4] = {0x1, 0x52, 0x63, 0x0};
	uint32_t vendor_lttpr_write_address = 0xF004F;
	enum link_training_result status = LINK_TRAINING_SUCCESS;
	uint8_t lane = 0;
	union down_spread_ctrl downspread = {0};
	union lane_count_set lane_count_set = {0};
	uint8_t toggle_rate;
	uint8_t rate;

	/* Only 8b/10b is supported */
	ASSERT(dp_get_link_encoding_format(&lt_settings->link_settings) ==
			DP_8b_10b_ENCODING);

	if (lt_settings->lttpr_mode == LTTPR_MODE_NON_TRANSPARENT) {
		status = perform_fixed_vs_pe_nontransparent_training_sequence(link, link_res, lt_settings);
		return status;
	}

	if (offset != 0xFF) {
		vendor_lttpr_write_address +=
				((DP_REPEATER_CONFIGURATION_AND_STATUS_SIZE) * (offset - 1));

		/* Certain display and cable configuration require extra delay */
		if (offset > 2)
			pre_disable_intercept_delay_ms = link->dc->debug.fixed_vs_aux_delay_config_wa * 2;
	}

	/* Vendor specific: Reset lane settings */
	core_link_write_dpcd(
			link,
			vendor_lttpr_write_address,
			&vendor_lttpr_write_data_reset[0],
			sizeof(vendor_lttpr_write_data_reset));
	core_link_write_dpcd(
			link,
			vendor_lttpr_write_address,
			&vendor_lttpr_write_data_vs[0],
			sizeof(vendor_lttpr_write_data_vs));
	core_link_write_dpcd(
			link,
			vendor_lttpr_write_address,
			&vendor_lttpr_write_data_pe[0],
			sizeof(vendor_lttpr_write_data_pe));

	/* Vendor specific: Enable intercept */
	core_link_write_dpcd(
			link,
			vendor_lttpr_write_address,
			&vendor_lttpr_write_data_intercept_en[0],
			sizeof(vendor_lttpr_write_data_intercept_en));

	/* 1. set link rate, lane count and spread. */

	downspread.raw = (uint8_t)(lt_settings->link_settings.link_spread);

	lane_count_set.bits.LANE_COUNT_SET =
	lt_settings->link_settings.lane_count;

	lane_count_set.bits.ENHANCED_FRAMING = lt_settings->enhanced_framing;
	lane_count_set.bits.POST_LT_ADJ_REQ_GRANTED = 0;


	if (lt_settings->pattern_for_eq < DP_TRAINING_PATTERN_SEQUENCE_4) {
		lane_count_set.bits.POST_LT_ADJ_REQ_GRANTED =
				link->dpcd_caps.max_ln_count.bits.POST_LT_ADJ_REQ_SUPPORTED;
	}

	core_link_write_dpcd(link, DP_DOWNSPREAD_CTRL,
		&downspread.raw, sizeof(downspread));

	core_link_write_dpcd(link, DP_LANE_COUNT_SET,
		&lane_count_set.raw, 1);

	rate = get_dpcd_link_rate(&lt_settings->link_settings);

	/* Vendor specific: Toggle link rate */
	toggle_rate = (rate == 0x6) ? 0xA : 0x6;

	if (link->vendor_specific_lttpr_link_rate_wa == rate) {
		core_link_write_dpcd(
				link,
				DP_LINK_BW_SET,
				&toggle_rate,
				1);
	}

	link->vendor_specific_lttpr_link_rate_wa = rate;

	core_link_write_dpcd(link, DP_LINK_BW_SET, &rate, 1);

	DC_LOG_HW_LINK_TRAINING("%s\n %x rate = %x\n %x lane = %x framing = %x\n %x spread = %x\n",
		__func__,
		DP_LINK_BW_SET,
		lt_settings->link_settings.link_rate,
		DP_LANE_COUNT_SET,
		lt_settings->link_settings.lane_count,
		lt_settings->enhanced_framing,
		DP_DOWNSPREAD_CTRL,
		lt_settings->link_settings.link_spread);

	/* 2. Perform link training */

	/* Perform Clock Recovery Sequence */
	if (status == LINK_TRAINING_SUCCESS) {
		const uint8_t max_vendor_dpcd_retries = 10;
		uint32_t retries_cr;
		uint32_t retry_count;
		uint32_t wait_time_microsec;
		enum dc_lane_count lane_count = lt_settings->link_settings.lane_count;
		union lane_status dpcd_lane_status[LANE_COUNT_DP_MAX];
		union lane_align_status_updated dpcd_lane_status_updated;
		union lane_adjust dpcd_lane_adjust[LANE_COUNT_DP_MAX] = {0};
		enum dc_status dpcd_status = DC_OK;
		uint8_t i = 0;

		retries_cr = 0;
		retry_count = 0;

		memset(&dpcd_lane_status, '\0', sizeof(dpcd_lane_status));
		memset(&dpcd_lane_status_updated, '\0',
		sizeof(dpcd_lane_status_updated));

		while ((retries_cr < LINK_TRAINING_MAX_RETRY_COUNT) &&
			(retry_count < LINK_TRAINING_MAX_CR_RETRY)) {


			/* 1. call HWSS to set lane settings */
			dp_set_hw_lane_settings(
					link,
					link_res,
					lt_settings,
					0);

			/* 2. update DPCD of the receiver */
			if (!retry_count) {
				/* EPR #361076 - write as a 5-byte burst,
				 * but only for the 1-st iteration.
				 */
				dpcd_set_lt_pattern_and_lane_settings(
						link,
						lt_settings,
						lt_settings->pattern_for_cr,
						0);
				/* Vendor specific: Disable intercept */
				for (i = 0; i < max_vendor_dpcd_retries; i++) {
					msleep(pre_disable_intercept_delay_ms);
					dpcd_status = core_link_write_dpcd(
							link,
							vendor_lttpr_write_address,
							&vendor_lttpr_write_data_intercept_dis[0],
							sizeof(vendor_lttpr_write_data_intercept_dis));

					if (dpcd_status == DC_OK)
						break;

					core_link_write_dpcd(
							link,
							vendor_lttpr_write_address,
							&vendor_lttpr_write_data_intercept_en[0],
							sizeof(vendor_lttpr_write_data_intercept_en));
				}
			} else {
				vendor_lttpr_write_data_vs[3] = 0;
				vendor_lttpr_write_data_pe[3] = 0;

				for (lane = 0; lane < lane_count; lane++) {
					vendor_lttpr_write_data_vs[3] |=
							lt_settings->dpcd_lane_settings[lane].bits.VOLTAGE_SWING_SET << (2 * lane);
					vendor_lttpr_write_data_pe[3] |=
							lt_settings->dpcd_lane_settings[lane].bits.PRE_EMPHASIS_SET << (2 * lane);
				}

				/* Vendor specific: Update VS and PE to DPRX requested value */
				core_link_write_dpcd(
						link,
						vendor_lttpr_write_address,
						&vendor_lttpr_write_data_vs[0],
						sizeof(vendor_lttpr_write_data_vs));
				core_link_write_dpcd(
						link,
						vendor_lttpr_write_address,
						&vendor_lttpr_write_data_pe[0],
						sizeof(vendor_lttpr_write_data_pe));

				dpcd_set_lane_settings(
						link,
						lt_settings,
						0);
			}

			/* 3. wait receiver to lock-on*/
			wait_time_microsec = lt_settings->cr_pattern_time;

			dp_wait_for_training_aux_rd_interval(
					link,
					wait_time_microsec);

			/* 4. Read lane status and requested drive
			 * settings as set by the sink
			 */
			dp_get_lane_status_and_lane_adjust(
					link,
					lt_settings,
					dpcd_lane_status,
					&dpcd_lane_status_updated,
					dpcd_lane_adjust,
					0);

			/* 5. check CR done*/
			if (dp_is_cr_done(lane_count, dpcd_lane_status)) {
				status = LINK_TRAINING_SUCCESS;
				break;
			}

			/* 6. max VS reached*/
			if (dp_is_max_vs_reached(lt_settings))
				break;

			/* 7. same lane settings */
			/* Note: settings are the same for all lanes,
			 * so comparing first lane is sufficient
			 */
			if (lt_settings->dpcd_lane_settings[0].bits.VOLTAGE_SWING_SET ==
					dpcd_lane_adjust[0].bits.VOLTAGE_SWING_LANE)
				retries_cr++;
			else
				retries_cr = 0;

			/* 8. update VS/PE/PC2 in lt_settings*/
			dp_decide_lane_settings(lt_settings, dpcd_lane_adjust,
					lt_settings->hw_lane_settings, lt_settings->dpcd_lane_settings);
			retry_count++;
		}

		if (retry_count >= LINK_TRAINING_MAX_CR_RETRY) {
			ASSERT(0);
			DC_LOG_ERROR("%s: Link Training Error, could not get CR after %d tries. Possibly voltage swing issue",
				__func__,
				LINK_TRAINING_MAX_CR_RETRY);

		}

		status = dp_get_cr_failure(lane_count, dpcd_lane_status);
	}

	/* Perform Channel EQ Sequence */
	if (status == LINK_TRAINING_SUCCESS) {
		enum dc_dp_training_pattern tr_pattern;
		uint32_t retries_ch_eq;
		uint32_t wait_time_microsec;
		enum dc_lane_count lane_count = lt_settings->link_settings.lane_count;
		union lane_align_status_updated dpcd_lane_status_updated = {0};
		union lane_status dpcd_lane_status[LANE_COUNT_DP_MAX] = {0};
		union lane_adjust dpcd_lane_adjust[LANE_COUNT_DP_MAX] = {0};

		/* Note: also check that TPS4 is a supported feature*/
		tr_pattern = lt_settings->pattern_for_eq;

		dp_set_hw_training_pattern(link, link_res, tr_pattern, 0);

		status = LINK_TRAINING_EQ_FAIL_EQ;

		for (retries_ch_eq = 0; retries_ch_eq <= LINK_TRAINING_MAX_RETRY_COUNT;
			retries_ch_eq++) {

			dp_set_hw_lane_settings(link, link_res, lt_settings, 0);

			vendor_lttpr_write_data_vs[3] = 0;
			vendor_lttpr_write_data_pe[3] = 0;

			for (lane = 0; lane < lane_count; lane++) {
				vendor_lttpr_write_data_vs[3] |=
						lt_settings->dpcd_lane_settings[lane].bits.VOLTAGE_SWING_SET << (2 * lane);
				vendor_lttpr_write_data_pe[3] |=
						lt_settings->dpcd_lane_settings[lane].bits.PRE_EMPHASIS_SET << (2 * lane);
			}

			/* Vendor specific: Update VS and PE to DPRX requested value */
			core_link_write_dpcd(
					link,
					vendor_lttpr_write_address,
					&vendor_lttpr_write_data_vs[0],
					sizeof(vendor_lttpr_write_data_vs));
			core_link_write_dpcd(
					link,
					vendor_lttpr_write_address,
					&vendor_lttpr_write_data_pe[0],
					sizeof(vendor_lttpr_write_data_pe));

			/* 2. update DPCD*/
			if (!retries_ch_eq)
				/* EPR #361076 - write as a 5-byte burst,
				 * but only for the 1-st iteration
				 */

				dpcd_set_lt_pattern_and_lane_settings(
					link,
					lt_settings,
					tr_pattern, 0);
			else
				dpcd_set_lane_settings(link, lt_settings, 0);

			/* 3. wait for receiver to lock-on*/
			wait_time_microsec = lt_settings->eq_pattern_time;

			dp_wait_for_training_aux_rd_interval(
					link,
					wait_time_microsec);

			/* 4. Read lane status and requested
			 * drive settings as set by the sink
			 */
			dp_get_lane_status_and_lane_adjust(
				link,
				lt_settings,
				dpcd_lane_status,
				&dpcd_lane_status_updated,
				dpcd_lane_adjust,
				0);

			/* 5. check CR done*/
			if (!dp_is_cr_done(lane_count, dpcd_lane_status)) {
				status = LINK_TRAINING_EQ_FAIL_CR;
				break;
			}

			/* 6. check CHEQ done*/
			if (dp_is_ch_eq_done(lane_count, dpcd_lane_status) &&
					dp_is_symbol_locked(lane_count, dpcd_lane_status) &&
					dp_is_interlane_aligned(dpcd_lane_status_updated)) {
				status = LINK_TRAINING_SUCCESS;
				break;
			}

			/* 7. update VS/PE/PC2 in lt_settings*/
			dp_decide_lane_settings(lt_settings, dpcd_lane_adjust,
					lt_settings->hw_lane_settings, lt_settings->dpcd_lane_settings);
		}
	}

	return status;
}


enum link_training_result dc_link_dp_perform_link_training(
	struct dc_link *link,
	const struct link_resource *link_res,
	const struct dc_link_settings *link_settings,
	bool skip_video_pattern)
{
	enum link_training_result status = LINK_TRAINING_SUCCESS;
	struct link_training_settings lt_settings = {0};
	enum dp_link_encoding encoding =
			dp_get_link_encoding_format(link_settings);

	/* decide training settings */
	dp_decide_training_settings(
			link,
			link_settings,
			&lt_settings);

	override_training_settings(
			link,
			&link->preferred_training_settings,
			&lt_settings);

	/* reset previous training states */
	dpcd_exit_training_mode(link);

	/* configure link prior to entering training mode */
	dpcd_configure_lttpr_mode(link, &lt_settings);
	dp_set_fec_ready(link, link_res, lt_settings.should_set_fec_ready);
	dpcd_configure_channel_coding(link, &lt_settings);

	/* enter training mode:
	 * Per DP specs starting from here, DPTX device shall not issue
	 * Non-LT AUX transactions inside training mode.
	 */
	if (link->chip_caps & EXT_DISPLAY_PATH_CAPS__DP_FIXED_VS_EN && encoding == DP_8b_10b_ENCODING)
		status = dp_perform_fixed_vs_pe_training_sequence(link, link_res, &lt_settings);
	else if (encoding == DP_8b_10b_ENCODING)
		status = dp_perform_8b_10b_link_training(link, link_res, &lt_settings);
	else if (encoding == DP_128b_132b_ENCODING)
		status = dp_perform_128b_132b_link_training(link, link_res, &lt_settings);
	else
		ASSERT(0);

	/* exit training mode */
	dpcd_exit_training_mode(link);

	/* switch to video idle */
	if ((status == LINK_TRAINING_SUCCESS) || !skip_video_pattern)
		status = dp_transition_to_video_idle(link,
				link_res,
				&lt_settings,
				status);

	/* dump debug data */
	print_status_message(link, &lt_settings, status);
	if (status != LINK_TRAINING_SUCCESS)
		link->ctx->dc->debug_data.ltFailCount++;
	return status;
}

bool perform_link_training_with_retries(
	const struct dc_link_settings *link_setting,
	bool skip_video_pattern,
	int attempts,
	struct pipe_ctx *pipe_ctx,
	enum signal_type signal,
	bool do_fallback)
{
	int j;
	uint8_t delay_between_attempts = LINK_TRAINING_RETRY_DELAY;
	struct dc_stream_state *stream = pipe_ctx->stream;
	struct dc_link *link = stream->link;
	enum dp_panel_mode panel_mode = dp_get_panel_mode(link);
	enum link_training_result status = LINK_TRAINING_CR_FAIL_LANE0;
	struct dc_link_settings cur_link_settings = *link_setting;
	struct dc_link_settings max_link_settings = *link_setting;
	const struct link_hwss *link_hwss = get_link_hwss(link, &pipe_ctx->link_res);
	int fail_count = 0;
	bool is_link_bw_low = false; /* link bandwidth < stream bandwidth */
	bool is_link_bw_min = /* RBR x 1 */
		(cur_link_settings.link_rate <= LINK_RATE_LOW) &&
		(cur_link_settings.lane_count <= LANE_COUNT_ONE);

	dp_trace_commit_lt_init(link);

	if (dp_get_link_encoding_format(&cur_link_settings) == DP_8b_10b_ENCODING)
		/* We need to do this before the link training to ensure the idle
		 * pattern in SST mode will be sent right after the link training
		 */
		link_hwss->setup_stream_encoder(pipe_ctx);

	dp_trace_set_lt_start_timestamp(link, false);
	j = 0;
	while (j < attempts && fail_count < (attempts * 10)) {

		DC_LOG_HW_LINK_TRAINING("%s: Beginning link(%d) training attempt %u of %d @ rate(%d) x lane(%d)\n",
			__func__, link->link_index, (unsigned int)j + 1, attempts, cur_link_settings.link_rate,
			cur_link_settings.lane_count);

		dp_enable_link_phy(
			link,
			&pipe_ctx->link_res,
			signal,
			pipe_ctx->clock_source->id,
			&cur_link_settings);

		if (stream->sink_patches.dppowerup_delay > 0) {
			int delay_dp_power_up_in_ms = stream->sink_patches.dppowerup_delay;

			msleep(delay_dp_power_up_in_ms);
		}

#ifdef CONFIG_DRM_AMD_DC_HDCP
		if (panel_mode == DP_PANEL_MODE_EDP) {
			struct cp_psp *cp_psp = &stream->ctx->cp_psp;

			if (cp_psp && cp_psp->funcs.enable_assr)
				/* ASSR is bound to fail with unsigned PSP
				 * verstage used during devlopment phase.
				 * Report and continue with eDP panel mode to
				 * perform eDP link training with right settings
				 */
				cp_psp->funcs.enable_assr(cp_psp->handle, link);
		}
#endif

		dp_set_panel_mode(link, panel_mode);

		if (link->aux_access_disabled) {
			dc_link_dp_perform_link_training_skip_aux(link, &pipe_ctx->link_res, &cur_link_settings);
			return true;
		} else {
			/** @todo Consolidate USB4 DP and DPx.x training. */
			if (link->ep_type == DISPLAY_ENDPOINT_USB4_DPIA) {
				status = dc_link_dpia_perform_link_training(link,
						&pipe_ctx->link_res,
						&cur_link_settings,
						skip_video_pattern);

				/* Transmit idle pattern once training successful. */
				if (status == LINK_TRAINING_SUCCESS && !is_link_bw_low) {
					dp_set_hw_test_pattern(link, &pipe_ctx->link_res, DP_TEST_PATTERN_VIDEO_MODE, NULL, 0);
					/* Update verified link settings to current one
					 * Because DPIA LT might fallback to lower link setting.
					 */
					link->verified_link_cap.link_rate = link->cur_link_settings.link_rate;
					link->verified_link_cap.lane_count = link->cur_link_settings.lane_count;
				}
			} else {
				status = dc_link_dp_perform_link_training(link,
						&pipe_ctx->link_res,
						&cur_link_settings,
						skip_video_pattern);
			}

			dp_trace_lt_total_count_increment(link, false);
			dp_trace_lt_result_update(link, status, false);
			dp_trace_set_lt_end_timestamp(link, false);
			if (status == LINK_TRAINING_SUCCESS && !is_link_bw_low)
				return true;
		}

		fail_count++;
		dp_trace_lt_fail_count_update(link, fail_count, false);
		if (link->ep_type == DISPLAY_ENDPOINT_PHY) {
			/* latest link training still fail or link training is aborted
			 * skip delay and keep PHY on
			 */
			if (j == (attempts - 1) || (status == LINK_TRAINING_ABORT))
				break;
		}

		DC_LOG_WARNING("%s: Link(%d) training attempt %u of %d failed @ rate(%d) x lane(%d) : fail reason:(%d)\n",
			__func__, link->link_index, (unsigned int)j + 1, attempts, cur_link_settings.link_rate,
			cur_link_settings.lane_count, status);

		dp_disable_link_phy(link, &pipe_ctx->link_res, signal);

		/* Abort link training if failure due to sink being unplugged. */
		if (status == LINK_TRAINING_ABORT) {
			enum dc_connection_type type = dc_connection_none;

			dc_link_detect_sink(link, &type);
			if (type == dc_connection_none) {
				DC_LOG_HW_LINK_TRAINING("%s: Aborting training because sink unplugged\n", __func__);
				break;
			}
		}

		/* Try to train again at original settings if:
		 * - not falling back between training attempts;
		 * - aborted previous attempt due to reasons other than sink unplug;
		 * - successfully trained but at a link rate lower than that required by stream;
		 * - reached minimum link bandwidth.
		 */
		if (!do_fallback || (status == LINK_TRAINING_ABORT) ||
				(status == LINK_TRAINING_SUCCESS && is_link_bw_low) ||
				is_link_bw_min) {
			j++;
			cur_link_settings = *link_setting;
			delay_between_attempts += LINK_TRAINING_RETRY_DELAY;
			is_link_bw_low = false;
			is_link_bw_min = (cur_link_settings.link_rate <= LINK_RATE_LOW) &&
				(cur_link_settings.lane_count <= LANE_COUNT_ONE);

		} else if (do_fallback) { /* Try training at lower link bandwidth if doing fallback. */
			uint32_t req_bw;
			uint32_t link_bw;

			decide_fallback_link_setting(link, &max_link_settings,
					&cur_link_settings, status);
			/* Fail link training if reduced link bandwidth no longer meets
			 * stream requirements.
			 */
			req_bw = dc_bandwidth_in_kbps_from_timing(&stream->timing);
			link_bw = dc_link_bandwidth_kbps(link, &cur_link_settings);
			is_link_bw_low = (req_bw > link_bw);
			is_link_bw_min = ((cur_link_settings.link_rate <= LINK_RATE_LOW) &&
				(cur_link_settings.lane_count <= LANE_COUNT_ONE));
			if (is_link_bw_low)
				DC_LOG_WARNING(
					"%s: Link(%d) bandwidth too low after fallback req_bw(%d) > link_bw(%d)\n",
					__func__, link->link_index, req_bw, link_bw);
		}

		msleep(delay_between_attempts);
	}
	return false;
}

static enum clock_source_id get_clock_source_id(struct dc_link *link)
{
	enum clock_source_id dp_cs_id = CLOCK_SOURCE_ID_UNDEFINED;
	struct clock_source *dp_cs = link->dc->res_pool->dp_clock_source;

	if (dp_cs != NULL) {
		dp_cs_id = dp_cs->id;
	} else {
		/*
		 * dp clock source is not initialized for some reason.
		 * Should not happen, CLOCK_SOURCE_ID_EXTERNAL will be used
		 */
		ASSERT(dp_cs);
	}

	return dp_cs_id;
}

static void set_dp_mst_mode(struct dc_link *link, const struct link_resource *link_res,
		bool mst_enable)
{
	if (mst_enable == false &&
		link->type == dc_connection_mst_branch) {
		/* Disable MST on link. Use only local sink. */
		dp_disable_link_phy_mst(link, link_res, link->connector_signal);

		link->type = dc_connection_single;
		link->local_sink = link->remote_sinks[0];
		link->local_sink->sink_signal = SIGNAL_TYPE_DISPLAY_PORT;
		dc_sink_retain(link->local_sink);
		dm_helpers_dp_mst_stop_top_mgr(link->ctx, link);
	} else if (mst_enable == true &&
			link->type == dc_connection_single &&
			link->remote_sinks[0] != NULL) {
		/* Re-enable MST on link. */
		dp_disable_link_phy(link, link_res, link->connector_signal);
		dp_enable_mst_on_sink(link, true);

		link->type = dc_connection_mst_branch;
		link->local_sink->sink_signal = SIGNAL_TYPE_DISPLAY_PORT_MST;
	}
}

bool dc_link_dp_sync_lt_begin(struct dc_link *link)
{
	/* Begin Sync LT. During this time,
	 * DPCD:600h must not be powered down.
	 */
	link->sync_lt_in_progress = true;

	/*Clear any existing preferred settings.*/
	memset(&link->preferred_training_settings, 0,
		sizeof(struct dc_link_training_overrides));
	memset(&link->preferred_link_setting, 0,
		sizeof(struct dc_link_settings));

	return true;
}

enum link_training_result dc_link_dp_sync_lt_attempt(
    struct dc_link *link,
    const struct link_resource *link_res,
    struct dc_link_settings *link_settings,
    struct dc_link_training_overrides *lt_overrides)
{
	struct link_training_settings lt_settings = {0};
	enum link_training_result lt_status = LINK_TRAINING_SUCCESS;
	enum dp_panel_mode panel_mode = DP_PANEL_MODE_DEFAULT;
	enum clock_source_id dp_cs_id = CLOCK_SOURCE_ID_EXTERNAL;
	bool fec_enable = false;

	dp_decide_training_settings(
			link,
			link_settings,
			&lt_settings);
	override_training_settings(
			link,
			lt_overrides,
			&lt_settings);
	/* Setup MST Mode */
	if (lt_overrides->mst_enable)
		set_dp_mst_mode(link, link_res, *lt_overrides->mst_enable);

	/* Disable link */
	dp_disable_link_phy(link, link_res, link->connector_signal);

	/* Enable link */
	dp_cs_id = get_clock_source_id(link);
	dp_enable_link_phy(link, link_res, link->connector_signal,
		dp_cs_id, link_settings);

	/* Set FEC enable */
	if (dp_get_link_encoding_format(link_settings) == DP_8b_10b_ENCODING) {
		fec_enable = lt_overrides->fec_enable && *lt_overrides->fec_enable;
		dp_set_fec_ready(link, NULL, fec_enable);
	}

	if (lt_overrides->alternate_scrambler_reset) {
		if (*lt_overrides->alternate_scrambler_reset)
			panel_mode = DP_PANEL_MODE_EDP;
		else
			panel_mode = DP_PANEL_MODE_DEFAULT;
	} else
		panel_mode = dp_get_panel_mode(link);

	dp_set_panel_mode(link, panel_mode);

	/* Attempt to train with given link training settings */
	if (link->ctx->dc->work_arounds.lt_early_cr_pattern)
		start_clock_recovery_pattern_early(link, link_res, &lt_settings, DPRX);

	/* Set link rate, lane count and spread. */
	dpcd_set_link_settings(link, &lt_settings);

	/* 2. perform link training (set link training done
	 *  to false is done as well)
	 */
	lt_status = perform_clock_recovery_sequence(link, link_res, &lt_settings, DPRX);
	if (lt_status == LINK_TRAINING_SUCCESS) {
		lt_status = perform_channel_equalization_sequence(link,
						link_res,
						&lt_settings,
						DPRX);
	}

	/* 3. Sync LT must skip TRAINING_PATTERN_SET:0 (video pattern)*/
	/* 4. print status message*/
	print_status_message(link, &lt_settings, lt_status);

	return lt_status;
}

bool dc_link_dp_sync_lt_end(struct dc_link *link, bool link_down)
{
	/* If input parameter is set, shut down phy.
	 * Still shouldn't turn off dp_receiver (DPCD:600h)
	 */
	if (link_down == true) {
		struct dc_link_settings link_settings = link->cur_link_settings;
		dp_disable_link_phy(link, NULL, link->connector_signal);
		if (dp_get_link_encoding_format(&link_settings) == DP_8b_10b_ENCODING)
			dp_set_fec_ready(link, NULL, false);
	}

	link->sync_lt_in_progress = false;
	return true;
}

static enum dc_link_rate get_lttpr_max_link_rate(struct dc_link *link)
{
	enum dc_link_rate lttpr_max_link_rate = link->dpcd_caps.lttpr_caps.max_link_rate;

	if (link->dpcd_caps.lttpr_caps.supported_128b_132b_rates.bits.UHBR20)
		lttpr_max_link_rate = LINK_RATE_UHBR20;
	else if (link->dpcd_caps.lttpr_caps.supported_128b_132b_rates.bits.UHBR13_5)
		lttpr_max_link_rate = LINK_RATE_UHBR13_5;
	else if (link->dpcd_caps.lttpr_caps.supported_128b_132b_rates.bits.UHBR10)
		lttpr_max_link_rate = LINK_RATE_UHBR10;

	return lttpr_max_link_rate;
}

static enum dc_link_rate get_cable_max_link_rate(struct dc_link *link)
{
	enum dc_link_rate cable_max_link_rate = LINK_RATE_HIGH3;

	if (link->dpcd_caps.cable_id.bits.UHBR10_20_CAPABILITY & DP_UHBR20)
		cable_max_link_rate = LINK_RATE_UHBR20;
	else if (link->dpcd_caps.cable_id.bits.UHBR13_5_CAPABILITY)
		cable_max_link_rate = LINK_RATE_UHBR13_5;
	else if (link->dpcd_caps.cable_id.bits.UHBR10_20_CAPABILITY & DP_UHBR10)
		cable_max_link_rate = LINK_RATE_UHBR10;

	return cable_max_link_rate;
}

bool dc_link_dp_get_max_link_enc_cap(const struct dc_link *link, struct dc_link_settings *max_link_enc_cap)
{
	struct link_encoder *link_enc = NULL;

	if (!max_link_enc_cap) {
		DC_LOG_ERROR("%s: Could not return max link encoder caps", __func__);
		return false;
	}

	link_enc = link_enc_cfg_get_link_enc(link);
	ASSERT(link_enc);

	if (link_enc && link_enc->funcs->get_max_link_cap) {
		link_enc->funcs->get_max_link_cap(link_enc, max_link_enc_cap);
		return true;
	}

	DC_LOG_ERROR("%s: Max link encoder caps unknown", __func__);
	max_link_enc_cap->lane_count = 1;
	max_link_enc_cap->link_rate = 6;
	return false;
}


struct dc_link_settings dp_get_max_link_cap(struct dc_link *link)
{
	struct dc_link_settings max_link_cap = {0};
	enum dc_link_rate lttpr_max_link_rate;
	enum dc_link_rate cable_max_link_rate;
	struct link_encoder *link_enc = NULL;


	link_enc = link_enc_cfg_get_link_enc(link);
	ASSERT(link_enc);

	/* get max link encoder capability */
	if (link_enc)
		link_enc->funcs->get_max_link_cap(link_enc, &max_link_cap);

	/* Lower link settings based on sink's link cap */
	if (link->reported_link_cap.lane_count < max_link_cap.lane_count)
		max_link_cap.lane_count =
				link->reported_link_cap.lane_count;
	if (link->reported_link_cap.link_rate < max_link_cap.link_rate)
		max_link_cap.link_rate =
				link->reported_link_cap.link_rate;
	if (link->reported_link_cap.link_spread <
			max_link_cap.link_spread)
		max_link_cap.link_spread =
				link->reported_link_cap.link_spread;

	/* Lower link settings based on cable attributes */
	cable_max_link_rate = get_cable_max_link_rate(link);

	if (!link->dc->debug.ignore_cable_id &&
			cable_max_link_rate < max_link_cap.link_rate)
		max_link_cap.link_rate = cable_max_link_rate;

	/*
	 * account for lttpr repeaters cap
	 * notes: repeaters do not snoop in the DPRX Capabilities addresses (3.6.3).
	 */
	if (dp_is_lttpr_present(link)) {
		if (link->dpcd_caps.lttpr_caps.max_lane_count < max_link_cap.lane_count)
			max_link_cap.lane_count = link->dpcd_caps.lttpr_caps.max_lane_count;
		lttpr_max_link_rate = get_lttpr_max_link_rate(link);

		if (lttpr_max_link_rate < max_link_cap.link_rate)
			max_link_cap.link_rate = lttpr_max_link_rate;

		DC_LOG_HW_LINK_TRAINING("%s\n Training with LTTPR,  max_lane count %d max_link rate %d \n",
						__func__,
						max_link_cap.lane_count,
						max_link_cap.link_rate);
	}

	if (dp_get_link_encoding_format(&max_link_cap) == DP_128b_132b_ENCODING &&
			link->dc->debug.disable_uhbr)
		max_link_cap.link_rate = LINK_RATE_HIGH3;

	return max_link_cap;
}

static enum dc_status read_hpd_rx_irq_data(
	struct dc_link *link,
	union hpd_irq_data *irq_data)
{
	static enum dc_status retval;

	/* The HW reads 16 bytes from 200h on HPD,
	 * but if we get an AUX_DEFER, the HW cannot retry
	 * and this causes the CTS tests 4.3.2.1 - 3.2.4 to
	 * fail, so we now explicitly read 6 bytes which is
	 * the req from the above mentioned test cases.
	 *
	 * For DP 1.4 we need to read those from 2002h range.
	 */
	if (link->dpcd_caps.dpcd_rev.raw < DPCD_REV_14)
		retval = core_link_read_dpcd(
			link,
			DP_SINK_COUNT,
			irq_data->raw,
			sizeof(union hpd_irq_data));
	else {
		/* Read 14 bytes in a single read and then copy only the required fields.
		 * This is more efficient than doing it in two separate AUX reads. */

		uint8_t tmp[DP_SINK_STATUS_ESI - DP_SINK_COUNT_ESI + 1];

		retval = core_link_read_dpcd(
			link,
			DP_SINK_COUNT_ESI,
			tmp,
			sizeof(tmp));

		if (retval != DC_OK)
			return retval;

		irq_data->bytes.sink_cnt.raw = tmp[DP_SINK_COUNT_ESI - DP_SINK_COUNT_ESI];
		irq_data->bytes.device_service_irq.raw = tmp[DP_DEVICE_SERVICE_IRQ_VECTOR_ESI0 - DP_SINK_COUNT_ESI];
		irq_data->bytes.lane01_status.raw = tmp[DP_LANE0_1_STATUS_ESI - DP_SINK_COUNT_ESI];
		irq_data->bytes.lane23_status.raw = tmp[DP_LANE2_3_STATUS_ESI - DP_SINK_COUNT_ESI];
		irq_data->bytes.lane_status_updated.raw = tmp[DP_LANE_ALIGN_STATUS_UPDATED_ESI - DP_SINK_COUNT_ESI];
		irq_data->bytes.sink_status.raw = tmp[DP_SINK_STATUS_ESI - DP_SINK_COUNT_ESI];
	}

	return retval;
}

bool hpd_rx_irq_check_link_loss_status(
	struct dc_link *link,
	union hpd_irq_data *hpd_irq_dpcd_data)
{
	uint8_t irq_reg_rx_power_state = 0;
	enum dc_status dpcd_result = DC_ERROR_UNEXPECTED;
	union lane_status lane_status;
	uint32_t lane;
	bool sink_status_changed;
	bool return_code;

	sink_status_changed = false;
	return_code = false;

	if (link->cur_link_settings.lane_count == 0)
		return return_code;

	/*1. Check that Link Status changed, before re-training.*/

	/*parse lane status*/
	for (lane = 0; lane < link->cur_link_settings.lane_count; lane++) {
		/* check status of lanes 0,1
		 * changed DpcdAddress_Lane01Status (0x202)
		 */
		lane_status.raw = get_nibble_at_index(
			&hpd_irq_dpcd_data->bytes.lane01_status.raw,
			lane);

		if (!lane_status.bits.CHANNEL_EQ_DONE_0 ||
			!lane_status.bits.CR_DONE_0 ||
			!lane_status.bits.SYMBOL_LOCKED_0) {
			/* if one of the channel equalization, clock
			 * recovery or symbol lock is dropped
			 * consider it as (link has been
			 * dropped) dp sink status has changed
			 */
			sink_status_changed = true;
			break;
		}
	}

	/* Check interlane align.*/
	if (sink_status_changed ||
		!hpd_irq_dpcd_data->bytes.lane_status_updated.bits.INTERLANE_ALIGN_DONE) {

		DC_LOG_HW_HPD_IRQ("%s: Link Status changed.\n", __func__);

		return_code = true;

		/*2. Check that we can handle interrupt: Not in FS DOS,
		 *  Not in "Display Timeout" state, Link is trained.
		 */
		dpcd_result = core_link_read_dpcd(link,
			DP_SET_POWER,
			&irq_reg_rx_power_state,
			sizeof(irq_reg_rx_power_state));

		if (dpcd_result != DC_OK) {
			DC_LOG_HW_HPD_IRQ("%s: DPCD read failed to obtain power state.\n",
				__func__);
		} else {
			if (irq_reg_rx_power_state != DP_SET_POWER_D0)
				return_code = false;
		}
	}

	return return_code;
}

static bool dp_verify_link_cap(
	struct dc_link *link,
	struct dc_link_settings *known_limit_link_setting,
	int *fail_count)
{
	struct dc_link_settings cur_link_settings = {0};
	struct dc_link_settings max_link_settings = *known_limit_link_setting;
	bool success = false;
	bool skip_video_pattern;
	enum clock_source_id dp_cs_id = get_clock_source_id(link);
	enum link_training_result status = LINK_TRAINING_SUCCESS;
	union hpd_irq_data irq_data;
	struct link_resource link_res;

	memset(&irq_data, 0, sizeof(irq_data));
	cur_link_settings = max_link_settings;

	/* Grant extended timeout request */
	if (dp_is_lttpr_present(link) && link->dpcd_caps.lttpr_caps.max_ext_timeout > 0) {
		uint8_t grant = link->dpcd_caps.lttpr_caps.max_ext_timeout & 0x80;

		core_link_write_dpcd(link, DP_PHY_REPEATER_EXTENDED_WAIT_TIMEOUT, &grant, sizeof(grant));
	}

	do {
		if (!get_temp_dp_link_res(link, &link_res, &cur_link_settings))
			continue;

		skip_video_pattern = cur_link_settings.link_rate != LINK_RATE_LOW;
		dp_enable_link_phy(
				link,
				&link_res,
				link->connector_signal,
				dp_cs_id,
				&cur_link_settings);

		status = dc_link_dp_perform_link_training(
				link,
				&link_res,
				&cur_link_settings,
				skip_video_pattern);

		if (status == LINK_TRAINING_SUCCESS) {
			success = true;
			udelay(1000);
			if (read_hpd_rx_irq_data(link, &irq_data) == DC_OK &&
					hpd_rx_irq_check_link_loss_status(
							link,
							&irq_data))
				(*fail_count)++;

		} else {
			(*fail_count)++;
		}
		dp_trace_lt_total_count_increment(link, true);
		dp_trace_lt_result_update(link, status, true);
		dp_disable_link_phy(link, &link_res, link->connector_signal);
	} while (!success && decide_fallback_link_setting(link,
			&max_link_settings, &cur_link_settings, status));

	link->verified_link_cap = success ?
			cur_link_settings : fail_safe_link_settings;
	return success;
}

static void apply_usbc_combo_phy_reset_wa(struct dc_link *link,
		struct dc_link_settings *link_settings)
{
	/* Temporary Renoir-specific workaround PHY will sometimes be in bad
	 * state on hotplugging display from certain USB-C dongle, so add extra
	 * cycle of enabling and disabling the PHY before first link training.
	 */
	struct link_resource link_res = {0};
	enum clock_source_id dp_cs_id = get_clock_source_id(link);

	dp_enable_link_phy(link, &link_res, link->connector_signal,
			dp_cs_id, link_settings);
	dp_disable_link_phy(link, &link_res, link->connector_signal);
}

bool dp_verify_link_cap_with_retries(
	struct dc_link *link,
	struct dc_link_settings *known_limit_link_setting,
	int attempts)
{
	int i = 0;
	bool success = false;
	int fail_count = 0;

	dp_trace_detect_lt_init(link);

	if (link->link_enc && link->link_enc->features.flags.bits.DP_IS_USB_C &&
			link->dc->debug.usbc_combo_phy_reset_wa)
		apply_usbc_combo_phy_reset_wa(link, known_limit_link_setting);

	dp_trace_set_lt_start_timestamp(link, false);
	for (i = 0; i < attempts; i++) {
		enum dc_connection_type type = dc_connection_none;

		memset(&link->verified_link_cap, 0,
				sizeof(struct dc_link_settings));
		if (!dc_link_detect_sink(link, &type) || type == dc_connection_none) {
			link->verified_link_cap = fail_safe_link_settings;
			break;
		} else if (dp_verify_link_cap(link, known_limit_link_setting,
				&fail_count) && fail_count == 0) {
			success = true;
			break;
		}
		msleep(10);
	}

	dp_trace_lt_fail_count_update(link, fail_count, true);
	dp_trace_set_lt_end_timestamp(link, true);

	return success;
}

/* in DP compliance test, DPR-120 may have
 * a random value in its MAX_LINK_BW dpcd field.
 * We map it to the maximum supported link rate that
 * is smaller than MAX_LINK_BW in this case.
 */
static enum dc_link_rate get_link_rate_from_max_link_bw(
		 uint8_t max_link_bw)
{
	enum dc_link_rate link_rate;

	if (max_link_bw >= LINK_RATE_HIGH3) {
		link_rate = LINK_RATE_HIGH3;
	} else if (max_link_bw < LINK_RATE_HIGH3
			&& max_link_bw >= LINK_RATE_HIGH2) {
		link_rate = LINK_RATE_HIGH2;
	} else if (max_link_bw < LINK_RATE_HIGH2
			&& max_link_bw >= LINK_RATE_HIGH) {
		link_rate = LINK_RATE_HIGH;
	} else if (max_link_bw < LINK_RATE_HIGH
			&& max_link_bw >= LINK_RATE_LOW) {
		link_rate = LINK_RATE_LOW;
	} else {
		link_rate = LINK_RATE_UNKNOWN;
	}

	return link_rate;
}

static inline bool reached_minimum_lane_count(enum dc_lane_count lane_count)
{
	return lane_count <= LANE_COUNT_ONE;
}

static inline bool reached_minimum_link_rate(enum dc_link_rate link_rate)
{
	return link_rate <= LINK_RATE_LOW;
}

static enum dc_lane_count reduce_lane_count(enum dc_lane_count lane_count)
{
	switch (lane_count) {
	case LANE_COUNT_FOUR:
		return LANE_COUNT_TWO;
	case LANE_COUNT_TWO:
		return LANE_COUNT_ONE;
	case LANE_COUNT_ONE:
		return LANE_COUNT_UNKNOWN;
	default:
		return LANE_COUNT_UNKNOWN;
	}
}

static enum dc_link_rate reduce_link_rate(enum dc_link_rate link_rate)
{
	switch (link_rate) {
	case LINK_RATE_UHBR20:
		return LINK_RATE_UHBR13_5;
	case LINK_RATE_UHBR13_5:
		return LINK_RATE_UHBR10;
	case LINK_RATE_UHBR10:
		return LINK_RATE_HIGH3;
	case LINK_RATE_HIGH3:
		return LINK_RATE_HIGH2;
	case LINK_RATE_HIGH2:
		return LINK_RATE_HIGH;
	case LINK_RATE_HIGH:
		return LINK_RATE_LOW;
	case LINK_RATE_LOW:
		return LINK_RATE_UNKNOWN;
	default:
		return LINK_RATE_UNKNOWN;
	}
}

static enum dc_lane_count increase_lane_count(enum dc_lane_count lane_count)
{
	switch (lane_count) {
	case LANE_COUNT_ONE:
		return LANE_COUNT_TWO;
	case LANE_COUNT_TWO:
		return LANE_COUNT_FOUR;
	default:
		return LANE_COUNT_UNKNOWN;
	}
}

static enum dc_link_rate increase_link_rate(struct dc_link *link,
		enum dc_link_rate link_rate)
{
	switch (link_rate) {
	case LINK_RATE_LOW:
		return LINK_RATE_HIGH;
	case LINK_RATE_HIGH:
		return LINK_RATE_HIGH2;
	case LINK_RATE_HIGH2:
		return LINK_RATE_HIGH3;
	case LINK_RATE_HIGH3:
		return LINK_RATE_UHBR10;
	case LINK_RATE_UHBR10:
		/* upto DP2.x specs UHBR13.5 is the only link rate that could be
		 * not supported by DPRX when higher link rate is supported.
		 * so we treat it as a special case for code simplicity. When we
		 * have new specs with more link rates like this, we should
		 * consider a more generic solution to handle discrete link
		 * rate capabilities.
		 */
		return link->dpcd_caps.dp_128b_132b_supported_link_rates.bits.UHBR13_5 ?
				LINK_RATE_UHBR13_5 : LINK_RATE_UHBR20;
	case LINK_RATE_UHBR13_5:
		return LINK_RATE_UHBR20;
	default:
		return LINK_RATE_UNKNOWN;
	}
}

static bool decide_fallback_link_setting_max_bw_policy(
		struct dc_link *link,
		const struct dc_link_settings *max,
		struct dc_link_settings *cur,
		enum link_training_result training_result)
{
	uint8_t cur_idx = 0, next_idx;
	bool found = false;

	if (training_result == LINK_TRAINING_ABORT)
		return false;

	while (cur_idx < ARRAY_SIZE(dp_lt_fallbacks))
		/* find current index */
		if (dp_lt_fallbacks[cur_idx].lane_count == cur->lane_count &&
				dp_lt_fallbacks[cur_idx].link_rate == cur->link_rate)
			break;
		else
			cur_idx++;

	next_idx = cur_idx + 1;

	while (next_idx < ARRAY_SIZE(dp_lt_fallbacks))
		/* find next index */
		if (dp_lt_fallbacks[next_idx].lane_count > max->lane_count ||
				dp_lt_fallbacks[next_idx].link_rate > max->link_rate)
			next_idx++;
		else if (dp_lt_fallbacks[next_idx].link_rate == LINK_RATE_UHBR13_5 &&
				link->dpcd_caps.dp_128b_132b_supported_link_rates.bits.UHBR13_5 == 0)
			/* upto DP2.x specs UHBR13.5 is the only link rate that
			 * could be not supported by DPRX when higher link rate
			 * is supported. so we treat it as a special case for
			 * code simplicity. When we have new specs with more
			 * link rates like this, we should consider a more
			 * generic solution to handle discrete link rate
			 * capabilities.
			 */
			next_idx++;
		else
			break;

	if (next_idx < ARRAY_SIZE(dp_lt_fallbacks)) {
		cur->lane_count = dp_lt_fallbacks[next_idx].lane_count;
		cur->link_rate = dp_lt_fallbacks[next_idx].link_rate;
		found = true;
	}

	return found;
}

/*
 * function: set link rate and lane count fallback based
 * on current link setting and last link training result
 * return value:
 *			true - link setting could be set
 *			false - has reached minimum setting
 *					and no further fallback could be done
 */
static bool decide_fallback_link_setting(
		struct dc_link *link,
		struct dc_link_settings *max,
		struct dc_link_settings *cur,
		enum link_training_result training_result)
{
	if (dp_get_link_encoding_format(max) == DP_128b_132b_ENCODING ||
			link->dc->debug.force_dp2_lt_fallback_method)
		return decide_fallback_link_setting_max_bw_policy(link, max, cur,
				training_result);

	switch (training_result) {
	case LINK_TRAINING_CR_FAIL_LANE0:
	case LINK_TRAINING_CR_FAIL_LANE1:
	case LINK_TRAINING_CR_FAIL_LANE23:
	case LINK_TRAINING_LQA_FAIL:
	{
		if (!reached_minimum_link_rate(cur->link_rate)) {
			cur->link_rate = reduce_link_rate(cur->link_rate);
		} else if (!reached_minimum_lane_count(cur->lane_count)) {
			cur->link_rate = max->link_rate;
			if (training_result == LINK_TRAINING_CR_FAIL_LANE0)
				return false;
			else if (training_result == LINK_TRAINING_CR_FAIL_LANE1)
				cur->lane_count = LANE_COUNT_ONE;
			else if (training_result == LINK_TRAINING_CR_FAIL_LANE23)
				cur->lane_count = LANE_COUNT_TWO;
			else
				cur->lane_count = reduce_lane_count(cur->lane_count);
		} else {
			return false;
		}
		break;
	}
	case LINK_TRAINING_EQ_FAIL_EQ:
	case LINK_TRAINING_EQ_FAIL_CR_PARTIAL:
	{
		if (!reached_minimum_lane_count(cur->lane_count)) {
			cur->lane_count = reduce_lane_count(cur->lane_count);
		} else if (!reached_minimum_link_rate(cur->link_rate)) {
			cur->link_rate = reduce_link_rate(cur->link_rate);
			/* Reduce max link rate to avoid potential infinite loop.
			 * Needed so that any subsequent CR_FAIL fallback can't
			 * re-set the link rate higher than the link rate from
			 * the latest EQ_FAIL fallback.
			 */
			max->link_rate = cur->link_rate;
			cur->lane_count = max->lane_count;
		} else {
			return false;
		}
		break;
	}
	case LINK_TRAINING_EQ_FAIL_CR:
	{
		if (!reached_minimum_link_rate(cur->link_rate)) {
			cur->link_rate = reduce_link_rate(cur->link_rate);
			/* Reduce max link rate to avoid potential infinite loop.
			 * Needed so that any subsequent CR_FAIL fallback can't
			 * re-set the link rate higher than the link rate from
			 * the latest EQ_FAIL fallback.
			 */
			max->link_rate = cur->link_rate;
			cur->lane_count = max->lane_count;
		} else {
			return false;
		}
		break;
	}
	default:
		return false;
	}
	return true;
}

bool dp_validate_mode_timing(
	struct dc_link *link,
	const struct dc_crtc_timing *timing)
{
	uint32_t req_bw;
	uint32_t max_bw;

	const struct dc_link_settings *link_setting;

	/* According to spec, VSC SDP should be used if pixel format is YCbCr420 */
	if (timing->pixel_encoding == PIXEL_ENCODING_YCBCR420 &&
			!link->dpcd_caps.dprx_feature.bits.VSC_SDP_COLORIMETRY_SUPPORTED &&
			dal_graphics_object_id_get_connector_id(link->link_id) != CONNECTOR_ID_VIRTUAL)
		return false;

	/*always DP fail safe mode*/
	if ((timing->pix_clk_100hz / 10) == (uint32_t) 25175 &&
		timing->h_addressable == (uint32_t) 640 &&
		timing->v_addressable == (uint32_t) 480)
		return true;

	link_setting = dc_link_get_link_cap(link);

	/* TODO: DYNAMIC_VALIDATION needs to be implemented */
	/*if (flags.DYNAMIC_VALIDATION == 1 &&
		link->verified_link_cap.lane_count != LANE_COUNT_UNKNOWN)
		link_setting = &link->verified_link_cap;
	*/

	req_bw = dc_bandwidth_in_kbps_from_timing(timing);
	max_bw = dc_link_bandwidth_kbps(link, link_setting);

	if (req_bw <= max_bw) {
		/* remember the biggest mode here, during
		 * initial link training (to get
		 * verified_link_cap), LS sends event about
		 * cannot train at reported cap to upper
		 * layer and upper layer will re-enumerate modes.
		 * this is not necessary if the lower
		 * verified_link_cap is enough to drive
		 * all the modes */

		/* TODO: DYNAMIC_VALIDATION needs to be implemented */
		/* if (flags.DYNAMIC_VALIDATION == 1)
			dpsst->max_req_bw_for_verified_linkcap = dal_max(
				dpsst->max_req_bw_for_verified_linkcap, req_bw); */
		return true;
	} else
		return false;
}

static bool decide_dp_link_settings(struct dc_link *link, struct dc_link_settings *link_setting, uint32_t req_bw)
{
	struct dc_link_settings initial_link_setting = {
		LANE_COUNT_ONE, LINK_RATE_LOW, LINK_SPREAD_DISABLED, false, 0};
	struct dc_link_settings current_link_setting =
			initial_link_setting;
	uint32_t link_bw;

	if (req_bw > dc_link_bandwidth_kbps(link, &link->verified_link_cap))
		return false;

	/* search for the minimum link setting that:
	 * 1. is supported according to the link training result
	 * 2. could support the b/w requested by the timing
	 */
	while (current_link_setting.link_rate <=
			link->verified_link_cap.link_rate) {
		link_bw = dc_link_bandwidth_kbps(
				link,
				&current_link_setting);
		if (req_bw <= link_bw) {
			*link_setting = current_link_setting;
			return true;
		}

		if (current_link_setting.lane_count <
				link->verified_link_cap.lane_count) {
			current_link_setting.lane_count =
					increase_lane_count(
							current_link_setting.lane_count);
		} else {
			current_link_setting.link_rate =
					increase_link_rate(link,
							current_link_setting.link_rate);
			current_link_setting.lane_count =
					initial_link_setting.lane_count;
		}
	}

	return false;
}

bool decide_edp_link_settings(struct dc_link *link, struct dc_link_settings *link_setting, uint32_t req_bw)
{
	struct dc_link_settings initial_link_setting;
	struct dc_link_settings current_link_setting;
	uint32_t link_bw;

	/*
	 * edp_supported_link_rates_count is only valid for eDP v1.4 or higher.
	 * Per VESA eDP spec, "The DPCD revision for eDP v1.4 is 13h"
	 */
	if (link->dpcd_caps.dpcd_rev.raw < DPCD_REV_13 ||
			link->dpcd_caps.edp_supported_link_rates_count == 0) {
		*link_setting = link->verified_link_cap;
		return true;
	}

	memset(&initial_link_setting, 0, sizeof(initial_link_setting));
	initial_link_setting.lane_count = LANE_COUNT_ONE;
	initial_link_setting.link_rate = link->dpcd_caps.edp_supported_link_rates[0];
	initial_link_setting.link_spread = LINK_SPREAD_DISABLED;
	initial_link_setting.use_link_rate_set = true;
	initial_link_setting.link_rate_set = 0;
	current_link_setting = initial_link_setting;

	/* search for the minimum link setting that:
	 * 1. is supported according to the link training result
	 * 2. could support the b/w requested by the timing
	 */
	while (current_link_setting.link_rate <=
			link->verified_link_cap.link_rate) {
		link_bw = dc_link_bandwidth_kbps(
				link,
				&current_link_setting);
		if (req_bw <= link_bw) {
			*link_setting = current_link_setting;
			return true;
		}

		if (current_link_setting.lane_count <
				link->verified_link_cap.lane_count) {
			current_link_setting.lane_count =
					increase_lane_count(
							current_link_setting.lane_count);
		} else {
			if (current_link_setting.link_rate_set < link->dpcd_caps.edp_supported_link_rates_count) {
				current_link_setting.link_rate_set++;
				current_link_setting.link_rate =
					link->dpcd_caps.edp_supported_link_rates[current_link_setting.link_rate_set];
				current_link_setting.lane_count =
									initial_link_setting.lane_count;
			} else
				break;
		}
	}
	return false;
}

static bool decide_edp_link_settings_with_dsc(struct dc_link *link,
		struct dc_link_settings *link_setting,
		uint32_t req_bw,
		enum dc_link_rate max_link_rate)
{
	struct dc_link_settings initial_link_setting;
	struct dc_link_settings current_link_setting;
	uint32_t link_bw;

	unsigned int policy = 0;

	policy = link->panel_config.dsc.force_dsc_edp_policy;
	if (max_link_rate == LINK_RATE_UNKNOWN)
		max_link_rate = link->verified_link_cap.link_rate;
	/*
	 * edp_supported_link_rates_count is only valid for eDP v1.4 or higher.
	 * Per VESA eDP spec, "The DPCD revision for eDP v1.4 is 13h"
	 */
	if ((link->dpcd_caps.dpcd_rev.raw < DPCD_REV_13 ||
			link->dpcd_caps.edp_supported_link_rates_count == 0)) {
		/* for DSC enabled case, we search for minimum lane count */
		memset(&initial_link_setting, 0, sizeof(initial_link_setting));
		initial_link_setting.lane_count = LANE_COUNT_ONE;
		initial_link_setting.link_rate = LINK_RATE_LOW;
		initial_link_setting.link_spread = LINK_SPREAD_DISABLED;
		initial_link_setting.use_link_rate_set = false;
		initial_link_setting.link_rate_set = 0;
		current_link_setting = initial_link_setting;
		if (req_bw > dc_link_bandwidth_kbps(link, &link->verified_link_cap))
			return false;

		/* search for the minimum link setting that:
		 * 1. is supported according to the link training result
		 * 2. could support the b/w requested by the timing
		 */
		while (current_link_setting.link_rate <=
				max_link_rate) {
			link_bw = dc_link_bandwidth_kbps(
					link,
					&current_link_setting);
			if (req_bw <= link_bw) {
				*link_setting = current_link_setting;
				return true;
			}
			if (policy) {
				/* minimize lane */
				if (current_link_setting.link_rate < max_link_rate) {
					current_link_setting.link_rate =
							increase_link_rate(link,
									current_link_setting.link_rate);
				} else {
					if (current_link_setting.lane_count <
									link->verified_link_cap.lane_count) {
						current_link_setting.lane_count =
								increase_lane_count(
										current_link_setting.lane_count);
						current_link_setting.link_rate = initial_link_setting.link_rate;
					} else
						break;
				}
			} else {
				/* minimize link rate */
				if (current_link_setting.lane_count <
						link->verified_link_cap.lane_count) {
					current_link_setting.lane_count =
							increase_lane_count(
									current_link_setting.lane_count);
				} else {
					current_link_setting.link_rate =
							increase_link_rate(link,
									current_link_setting.link_rate);
					current_link_setting.lane_count =
							initial_link_setting.lane_count;
				}
			}
		}
		return false;
	}

	/* if optimize edp link is supported */
	memset(&initial_link_setting, 0, sizeof(initial_link_setting));
	initial_link_setting.lane_count = LANE_COUNT_ONE;
	initial_link_setting.link_rate = link->dpcd_caps.edp_supported_link_rates[0];
	initial_link_setting.link_spread = LINK_SPREAD_DISABLED;
	initial_link_setting.use_link_rate_set = true;
	initial_link_setting.link_rate_set = 0;
	current_link_setting = initial_link_setting;

	/* search for the minimum link setting that:
	 * 1. is supported according to the link training result
	 * 2. could support the b/w requested by the timing
	 */
	while (current_link_setting.link_rate <=
			max_link_rate) {
		link_bw = dc_link_bandwidth_kbps(
				link,
				&current_link_setting);
		if (req_bw <= link_bw) {
			*link_setting = current_link_setting;
			return true;
		}
		if (policy) {
			/* minimize lane */
			if (current_link_setting.link_rate_set <
					link->dpcd_caps.edp_supported_link_rates_count
					&& current_link_setting.link_rate < max_link_rate) {
				current_link_setting.link_rate_set++;
				current_link_setting.link_rate =
					link->dpcd_caps.edp_supported_link_rates[current_link_setting.link_rate_set];
			} else {
				if (current_link_setting.lane_count < link->verified_link_cap.lane_count) {
					current_link_setting.lane_count =
							increase_lane_count(
									current_link_setting.lane_count);
					current_link_setting.link_rate_set = initial_link_setting.link_rate_set;
					current_link_setting.link_rate =
						link->dpcd_caps.edp_supported_link_rates[current_link_setting.link_rate_set];
				} else
					break;
			}
		} else {
			/* minimize link rate */
			if (current_link_setting.lane_count <
					link->verified_link_cap.lane_count) {
				current_link_setting.lane_count =
						increase_lane_count(
								current_link_setting.lane_count);
			} else {
				if (current_link_setting.link_rate_set < link->dpcd_caps.edp_supported_link_rates_count) {
					current_link_setting.link_rate_set++;
					current_link_setting.link_rate =
						link->dpcd_caps.edp_supported_link_rates[current_link_setting.link_rate_set];
					current_link_setting.lane_count =
						initial_link_setting.lane_count;
				} else
					break;
			}
		}
	}
	return false;
}

static bool decide_mst_link_settings(const struct dc_link *link, struct dc_link_settings *link_setting)
{
	*link_setting = link->verified_link_cap;
	return true;
}

bool decide_link_settings(struct dc_stream_state *stream,
	struct dc_link_settings *link_setting)
{
	struct dc_link *link = stream->link;
	uint32_t req_bw = dc_bandwidth_in_kbps_from_timing(&stream->timing);

	memset(link_setting, 0, sizeof(*link_setting));

	/* if preferred is specified through AMDDP, use it, if it's enough
	 * to drive the mode
	 */
	if (link->preferred_link_setting.lane_count !=
			LANE_COUNT_UNKNOWN &&
			link->preferred_link_setting.link_rate !=
					LINK_RATE_UNKNOWN) {
		*link_setting = link->preferred_link_setting;
		return true;
	}

	/* MST doesn't perform link training for now
	 * TODO: add MST specific link training routine
	 */
	if (stream->signal == SIGNAL_TYPE_DISPLAY_PORT_MST) {
		decide_mst_link_settings(link, link_setting);
	} else if (link->connector_signal == SIGNAL_TYPE_EDP) {
		/* enable edp link optimization for DSC eDP case */
		if (stream->timing.flags.DSC) {
			enum dc_link_rate max_link_rate = LINK_RATE_UNKNOWN;

			if (link->panel_config.dsc.force_dsc_edp_policy) {
				/* calculate link max link rate cap*/
				struct dc_link_settings tmp_link_setting;
				struct dc_crtc_timing tmp_timing = stream->timing;
				uint32_t orig_req_bw;

				tmp_link_setting.link_rate = LINK_RATE_UNKNOWN;
				tmp_timing.flags.DSC = 0;
				orig_req_bw = dc_bandwidth_in_kbps_from_timing(&tmp_timing);
				decide_edp_link_settings(link, &tmp_link_setting, orig_req_bw);
				max_link_rate = tmp_link_setting.link_rate;
			}
			decide_edp_link_settings_with_dsc(link, link_setting, req_bw, max_link_rate);
		} else {
			decide_edp_link_settings(link, link_setting, req_bw);
		}
	} else {
		decide_dp_link_settings(link, link_setting, req_bw);
	}

	return link_setting->lane_count != LANE_COUNT_UNKNOWN &&
			link_setting->link_rate != LINK_RATE_UNKNOWN;
}

/*************************Short Pulse IRQ***************************/
bool dc_link_dp_allow_hpd_rx_irq(const struct dc_link *link)
{
	/*
	 * Don't handle RX IRQ unless one of following is met:
	 * 1) The link is established (cur_link_settings != unknown)
	 * 2) We know we're dealing with a branch device, SST or MST
	 */

	if ((link->cur_link_settings.lane_count != LANE_COUNT_UNKNOWN) ||
		is_dp_branch_device(link))
		return true;

	return false;
}

static bool handle_hpd_irq_psr_sink(struct dc_link *link)
{
	union dpcd_psr_configuration psr_configuration;

	if (!link->psr_settings.psr_feature_enabled)
		return false;

	dm_helpers_dp_read_dpcd(
		link->ctx,
		link,
		368,/*DpcdAddress_PSR_Enable_Cfg*/
		&psr_configuration.raw,
		sizeof(psr_configuration.raw));

	if (psr_configuration.bits.ENABLE) {
		unsigned char dpcdbuf[3] = {0};
		union psr_error_status psr_error_status;
		union psr_sink_psr_status psr_sink_psr_status;

		dm_helpers_dp_read_dpcd(
			link->ctx,
			link,
			0x2006, /*DpcdAddress_PSR_Error_Status*/
			(unsigned char *) dpcdbuf,
			sizeof(dpcdbuf));

		/*DPCD 2006h   ERROR STATUS*/
		psr_error_status.raw = dpcdbuf[0];
		/*DPCD 2008h   SINK PANEL SELF REFRESH STATUS*/
		psr_sink_psr_status.raw = dpcdbuf[2];

		if (psr_error_status.bits.LINK_CRC_ERROR ||
				psr_error_status.bits.RFB_STORAGE_ERROR ||
				psr_error_status.bits.VSC_SDP_ERROR) {
			bool allow_active;

			/* Acknowledge and clear error bits */
			dm_helpers_dp_write_dpcd(
				link->ctx,
				link,
				8198,/*DpcdAddress_PSR_Error_Status*/
				&psr_error_status.raw,
				sizeof(psr_error_status.raw));

			/* PSR error, disable and re-enable PSR */
			if (link->psr_settings.psr_allow_active) {
				allow_active = false;
				dc_link_set_psr_allow_active(link, &allow_active, true, false, NULL);
				allow_active = true;
				dc_link_set_psr_allow_active(link, &allow_active, true, false, NULL);
			}

			return true;
		} else if (psr_sink_psr_status.bits.SINK_SELF_REFRESH_STATUS ==
				PSR_SINK_STATE_ACTIVE_DISPLAY_FROM_SINK_RFB){
			/* No error is detect, PSR is active.
			 * We should return with IRQ_HPD handled without
			 * checking for loss of sync since PSR would have
			 * powered down main link.
			 */
			return true;
		}
	}
	return false;
}

static enum dc_link_rate get_link_rate_from_test_link_rate(uint8_t test_rate)
{
	switch (test_rate) {
	case DP_TEST_LINK_RATE_RBR:
		return LINK_RATE_LOW;
	case DP_TEST_LINK_RATE_HBR:
		return LINK_RATE_HIGH;
	case DP_TEST_LINK_RATE_HBR2:
		return LINK_RATE_HIGH2;
	case DP_TEST_LINK_RATE_HBR3:
		return LINK_RATE_HIGH3;
	case DP_TEST_LINK_RATE_UHBR10:
		return LINK_RATE_UHBR10;
	case DP_TEST_LINK_RATE_UHBR20:
		return LINK_RATE_UHBR20;
	case DP_TEST_LINK_RATE_UHBR13_5:
		return LINK_RATE_UHBR13_5;
	default:
		return LINK_RATE_UNKNOWN;
	}
}

static void dp_test_send_link_training(struct dc_link *link)
{
	struct dc_link_settings link_settings = {0};
	uint8_t test_rate = 0;

	core_link_read_dpcd(
			link,
			DP_TEST_LANE_COUNT,
			(unsigned char *)(&link_settings.lane_count),
			1);
	core_link_read_dpcd(
			link,
			DP_TEST_LINK_RATE,
			&test_rate,
			1);
	link_settings.link_rate = get_link_rate_from_test_link_rate(test_rate);

	/* Set preferred link settings */
	link->verified_link_cap.lane_count = link_settings.lane_count;
	link->verified_link_cap.link_rate = link_settings.link_rate;

	dp_retrain_link_dp_test(link, &link_settings, false);
}

/* TODO Raven hbr2 compliance eye output is unstable
 * (toggling on and off) with debugger break
 * This caueses intermittent PHY automation failure
 * Need to look into the root cause */
static void dp_test_send_phy_test_pattern(struct dc_link *link)
{
	union phy_test_pattern dpcd_test_pattern;
	union lane_adjust dpcd_lane_adjustment[2];
	unsigned char dpcd_post_cursor_2_adjustment = 0;
	unsigned char test_pattern_buffer[
			(DP_TEST_264BIT_CUSTOM_PATTERN_263_256 -
			DP_TEST_264BIT_CUSTOM_PATTERN_7_0)+1] = {0};
	unsigned int test_pattern_size = 0;
	enum dp_test_pattern test_pattern;
	union lane_adjust dpcd_lane_adjust;
	unsigned int lane;
	struct link_training_settings link_training_settings;

	dpcd_test_pattern.raw = 0;
	memset(dpcd_lane_adjustment, 0, sizeof(dpcd_lane_adjustment));
	memset(&link_training_settings, 0, sizeof(link_training_settings));

	/* get phy test pattern and pattern parameters from DP receiver */
	core_link_read_dpcd(
			link,
			DP_PHY_TEST_PATTERN,
			&dpcd_test_pattern.raw,
			sizeof(dpcd_test_pattern));
	core_link_read_dpcd(
			link,
			DP_ADJUST_REQUEST_LANE0_1,
			&dpcd_lane_adjustment[0].raw,
			sizeof(dpcd_lane_adjustment));

	/* prepare link training settings */
	link_training_settings.link_settings = link->cur_link_settings;

	link_training_settings.lttpr_mode = dp_decide_lttpr_mode(link, &link->cur_link_settings);

	if ((link->chip_caps & EXT_DISPLAY_PATH_CAPS__DP_FIXED_VS_EN) &&
			link_training_settings.lttpr_mode == LTTPR_MODE_TRANSPARENT)
		dp_fixed_vs_pe_read_lane_adjust(
				link,
				link_training_settings.dpcd_lane_settings);

	/*get post cursor 2 parameters
	 * For DP 1.1a or eariler, this DPCD register's value is 0
	 * For DP 1.2 or later:
	 * Bits 1:0 = POST_CURSOR2_LANE0; Bits 3:2 = POST_CURSOR2_LANE1
	 * Bits 5:4 = POST_CURSOR2_LANE2; Bits 7:6 = POST_CURSOR2_LANE3
	 */
	core_link_read_dpcd(
			link,
			DP_ADJUST_REQUEST_POST_CURSOR2,
			&dpcd_post_cursor_2_adjustment,
			sizeof(dpcd_post_cursor_2_adjustment));

	/* translate request */
	switch (dpcd_test_pattern.bits.PATTERN) {
	case PHY_TEST_PATTERN_D10_2:
		test_pattern = DP_TEST_PATTERN_D102;
		break;
	case PHY_TEST_PATTERN_SYMBOL_ERROR:
		test_pattern = DP_TEST_PATTERN_SYMBOL_ERROR;
		break;
	case PHY_TEST_PATTERN_PRBS7:
		test_pattern = DP_TEST_PATTERN_PRBS7;
		break;
	case PHY_TEST_PATTERN_80BIT_CUSTOM:
		test_pattern = DP_TEST_PATTERN_80BIT_CUSTOM;
		break;
	case PHY_TEST_PATTERN_CP2520_1:
		/* CP2520 pattern is unstable, temporarily use TPS4 instead */
		test_pattern = (link->dc->caps.force_dp_tps4_for_cp2520 == 1) ?
				DP_TEST_PATTERN_TRAINING_PATTERN4 :
				DP_TEST_PATTERN_HBR2_COMPLIANCE_EYE;
		break;
	case PHY_TEST_PATTERN_CP2520_2:
		/* CP2520 pattern is unstable, temporarily use TPS4 instead */
		test_pattern = (link->dc->caps.force_dp_tps4_for_cp2520 == 1) ?
				DP_TEST_PATTERN_TRAINING_PATTERN4 :
				DP_TEST_PATTERN_HBR2_COMPLIANCE_EYE;
		break;
	case PHY_TEST_PATTERN_CP2520_3:
		test_pattern = DP_TEST_PATTERN_TRAINING_PATTERN4;
		break;
	case PHY_TEST_PATTERN_128b_132b_TPS1:
		test_pattern = DP_TEST_PATTERN_128b_132b_TPS1;
		break;
	case PHY_TEST_PATTERN_128b_132b_TPS2:
		test_pattern = DP_TEST_PATTERN_128b_132b_TPS2;
		break;
	case PHY_TEST_PATTERN_PRBS9:
		test_pattern = DP_TEST_PATTERN_PRBS9;
		break;
	case PHY_TEST_PATTERN_PRBS11:
		test_pattern = DP_TEST_PATTERN_PRBS11;
		break;
	case PHY_TEST_PATTERN_PRBS15:
		test_pattern = DP_TEST_PATTERN_PRBS15;
		break;
	case PHY_TEST_PATTERN_PRBS23:
		test_pattern = DP_TEST_PATTERN_PRBS23;
		break;
	case PHY_TEST_PATTERN_PRBS31:
		test_pattern = DP_TEST_PATTERN_PRBS31;
		break;
	case PHY_TEST_PATTERN_264BIT_CUSTOM:
		test_pattern = DP_TEST_PATTERN_264BIT_CUSTOM;
		break;
	case PHY_TEST_PATTERN_SQUARE_PULSE:
		test_pattern = DP_TEST_PATTERN_SQUARE_PULSE;
		break;
	default:
		test_pattern = DP_TEST_PATTERN_VIDEO_MODE;
	break;
	}

	if (test_pattern == DP_TEST_PATTERN_80BIT_CUSTOM) {
		test_pattern_size = (DP_TEST_80BIT_CUSTOM_PATTERN_79_72 -
				DP_TEST_80BIT_CUSTOM_PATTERN_7_0) + 1;
		core_link_read_dpcd(
				link,
				DP_TEST_80BIT_CUSTOM_PATTERN_7_0,
				test_pattern_buffer,
				test_pattern_size);
	}

	if (test_pattern == DP_TEST_PATTERN_SQUARE_PULSE) {
		test_pattern_size = 1; // Square pattern data is 1 byte (DP spec)
		core_link_read_dpcd(
				link,
				DP_PHY_SQUARE_PATTERN,
				test_pattern_buffer,
				test_pattern_size);
	}

	if (test_pattern == DP_TEST_PATTERN_264BIT_CUSTOM) {
		test_pattern_size = (DP_TEST_264BIT_CUSTOM_PATTERN_263_256-
				DP_TEST_264BIT_CUSTOM_PATTERN_7_0) + 1;
		core_link_read_dpcd(
				link,
				DP_TEST_264BIT_CUSTOM_PATTERN_7_0,
				test_pattern_buffer,
				test_pattern_size);
	}

	for (lane = 0; lane <
		(unsigned int)(link->cur_link_settings.lane_count);
		lane++) {
		dpcd_lane_adjust.raw =
			get_nibble_at_index(&dpcd_lane_adjustment[0].raw, lane);
		if (dp_get_link_encoding_format(&link->cur_link_settings) ==
				DP_8b_10b_ENCODING) {
			link_training_settings.hw_lane_settings[lane].VOLTAGE_SWING =
				(enum dc_voltage_swing)
				(dpcd_lane_adjust.bits.VOLTAGE_SWING_LANE);
			link_training_settings.hw_lane_settings[lane].PRE_EMPHASIS =
				(enum dc_pre_emphasis)
				(dpcd_lane_adjust.bits.PRE_EMPHASIS_LANE);
			link_training_settings.hw_lane_settings[lane].POST_CURSOR2 =
				(enum dc_post_cursor2)
				((dpcd_post_cursor_2_adjustment >> (lane * 2)) & 0x03);
		} else if (dp_get_link_encoding_format(&link->cur_link_settings) ==
				DP_128b_132b_ENCODING) {
			link_training_settings.hw_lane_settings[lane].FFE_PRESET.raw =
					dpcd_lane_adjust.tx_ffe.PRESET_VALUE;
		}
	}

	dp_hw_to_dpcd_lane_settings(&link_training_settings,
			link_training_settings.hw_lane_settings,
			link_training_settings.dpcd_lane_settings);
	/*Usage: Measure DP physical lane signal
	 * by DP SI test equipment automatically.
	 * PHY test pattern request is generated by equipment via HPD interrupt.
	 * HPD needs to be active all the time. HPD should be active
	 * all the time. Do not touch it.
	 * forward request to DS
	 */
	dc_link_dp_set_test_pattern(
		link,
		test_pattern,
		DP_TEST_PATTERN_COLOR_SPACE_UNDEFINED,
		&link_training_settings,
		test_pattern_buffer,
		test_pattern_size);
}

static void dp_test_send_link_test_pattern(struct dc_link *link)
{
	union link_test_pattern dpcd_test_pattern;
	union test_misc dpcd_test_params;
	enum dp_test_pattern test_pattern;
	enum dp_test_pattern_color_space test_pattern_color_space =
			DP_TEST_PATTERN_COLOR_SPACE_UNDEFINED;
	enum dc_color_depth requestColorDepth = COLOR_DEPTH_UNDEFINED;
	struct pipe_ctx *pipes = link->dc->current_state->res_ctx.pipe_ctx;
	struct pipe_ctx *pipe_ctx = NULL;
	int i;

	memset(&dpcd_test_pattern, 0, sizeof(dpcd_test_pattern));
	memset(&dpcd_test_params, 0, sizeof(dpcd_test_params));

	for (i = 0; i < MAX_PIPES; i++) {
		if (pipes[i].stream == NULL)
			continue;

		if (pipes[i].stream->link == link && !pipes[i].top_pipe && !pipes[i].prev_odm_pipe) {
			pipe_ctx = &pipes[i];
			break;
		}
	}

	if (pipe_ctx == NULL)
		return;

	/* get link test pattern and pattern parameters */
	core_link_read_dpcd(
			link,
			DP_TEST_PATTERN,
			&dpcd_test_pattern.raw,
			sizeof(dpcd_test_pattern));
	core_link_read_dpcd(
			link,
			DP_TEST_MISC0,
			&dpcd_test_params.raw,
			sizeof(dpcd_test_params));

	switch (dpcd_test_pattern.bits.PATTERN) {
	case LINK_TEST_PATTERN_COLOR_RAMP:
		test_pattern = DP_TEST_PATTERN_COLOR_RAMP;
	break;
	case LINK_TEST_PATTERN_VERTICAL_BARS:
		test_pattern = DP_TEST_PATTERN_VERTICAL_BARS;
	break; /* black and white */
	case LINK_TEST_PATTERN_COLOR_SQUARES:
		test_pattern = (dpcd_test_params.bits.DYN_RANGE ==
				TEST_DYN_RANGE_VESA ?
				DP_TEST_PATTERN_COLOR_SQUARES :
				DP_TEST_PATTERN_COLOR_SQUARES_CEA);
	break;
	default:
		test_pattern = DP_TEST_PATTERN_VIDEO_MODE;
	break;
	}

	if (dpcd_test_params.bits.CLR_FORMAT == 0)
		test_pattern_color_space = DP_TEST_PATTERN_COLOR_SPACE_RGB;
	else
		test_pattern_color_space = dpcd_test_params.bits.YCBCR_COEFS ?
				DP_TEST_PATTERN_COLOR_SPACE_YCBCR709 :
				DP_TEST_PATTERN_COLOR_SPACE_YCBCR601;

	switch (dpcd_test_params.bits.BPC) {
	case 0: // 6 bits
		requestColorDepth = COLOR_DEPTH_666;
		break;
	case 1: // 8 bits
		requestColorDepth = COLOR_DEPTH_888;
		break;
	case 2: // 10 bits
		requestColorDepth = COLOR_DEPTH_101010;
		break;
	case 3: // 12 bits
		requestColorDepth = COLOR_DEPTH_121212;
		break;
	default:
		break;
	}

	switch (dpcd_test_params.bits.CLR_FORMAT) {
	case 0:
		pipe_ctx->stream->timing.pixel_encoding = PIXEL_ENCODING_RGB;
		break;
	case 1:
		pipe_ctx->stream->timing.pixel_encoding = PIXEL_ENCODING_YCBCR422;
		break;
	case 2:
		pipe_ctx->stream->timing.pixel_encoding = PIXEL_ENCODING_YCBCR444;
		break;
	default:
		pipe_ctx->stream->timing.pixel_encoding = PIXEL_ENCODING_RGB;
		break;
	}


	if (requestColorDepth != COLOR_DEPTH_UNDEFINED
			&& pipe_ctx->stream->timing.display_color_depth != requestColorDepth) {
		DC_LOG_DEBUG("%s: original bpc %d, changing to %d\n",
				__func__,
				pipe_ctx->stream->timing.display_color_depth,
				requestColorDepth);
		pipe_ctx->stream->timing.display_color_depth = requestColorDepth;
	}

	dp_update_dsc_config(pipe_ctx);

	dc_link_dp_set_test_pattern(
			link,
			test_pattern,
			test_pattern_color_space,
			NULL,
			NULL,
			0);
}

static void dp_test_get_audio_test_data(struct dc_link *link, bool disable_video)
{
	union audio_test_mode            dpcd_test_mode = {0};
	struct audio_test_pattern_type   dpcd_pattern_type = {0};
	union audio_test_pattern_period  dpcd_pattern_period[AUDIO_CHANNELS_COUNT] = {0};
	enum dp_test_pattern test_pattern = DP_TEST_PATTERN_AUDIO_OPERATOR_DEFINED;

	struct pipe_ctx *pipes = link->dc->current_state->res_ctx.pipe_ctx;
	struct pipe_ctx *pipe_ctx = &pipes[0];
	unsigned int channel_count;
	unsigned int channel = 0;
	unsigned int modes = 0;
	unsigned int sampling_rate_in_hz = 0;

	// get audio test mode and test pattern parameters
	core_link_read_dpcd(
		link,
		DP_TEST_AUDIO_MODE,
		&dpcd_test_mode.raw,
		sizeof(dpcd_test_mode));

	core_link_read_dpcd(
		link,
		DP_TEST_AUDIO_PATTERN_TYPE,
		&dpcd_pattern_type.value,
		sizeof(dpcd_pattern_type));

	channel_count = min(dpcd_test_mode.bits.channel_count + 1, AUDIO_CHANNELS_COUNT);

	// read pattern periods for requested channels when sawTooth pattern is requested
	if (dpcd_pattern_type.value == AUDIO_TEST_PATTERN_SAWTOOTH ||
			dpcd_pattern_type.value == AUDIO_TEST_PATTERN_OPERATOR_DEFINED) {

		test_pattern = (dpcd_pattern_type.value == AUDIO_TEST_PATTERN_SAWTOOTH) ?
				DP_TEST_PATTERN_AUDIO_SAWTOOTH : DP_TEST_PATTERN_AUDIO_OPERATOR_DEFINED;
		// read period for each channel
		for (channel = 0; channel < channel_count; channel++) {
			core_link_read_dpcd(
							link,
							DP_TEST_AUDIO_PERIOD_CH1 + channel,
							&dpcd_pattern_period[channel].raw,
							sizeof(dpcd_pattern_period[channel]));
		}
	}

	// translate sampling rate
	switch (dpcd_test_mode.bits.sampling_rate) {
	case AUDIO_SAMPLING_RATE_32KHZ:
		sampling_rate_in_hz = 32000;
		break;
	case AUDIO_SAMPLING_RATE_44_1KHZ:
		sampling_rate_in_hz = 44100;
		break;
	case AUDIO_SAMPLING_RATE_48KHZ:
		sampling_rate_in_hz = 48000;
		break;
	case AUDIO_SAMPLING_RATE_88_2KHZ:
		sampling_rate_in_hz = 88200;
		break;
	case AUDIO_SAMPLING_RATE_96KHZ:
		sampling_rate_in_hz = 96000;
		break;
	case AUDIO_SAMPLING_RATE_176_4KHZ:
		sampling_rate_in_hz = 176400;
		break;
	case AUDIO_SAMPLING_RATE_192KHZ:
		sampling_rate_in_hz = 192000;
		break;
	default:
		sampling_rate_in_hz = 0;
		break;
	}

	link->audio_test_data.flags.test_requested = 1;
	link->audio_test_data.flags.disable_video = disable_video;
	link->audio_test_data.sampling_rate = sampling_rate_in_hz;
	link->audio_test_data.channel_count = channel_count;
	link->audio_test_data.pattern_type = test_pattern;

	if (test_pattern == DP_TEST_PATTERN_AUDIO_SAWTOOTH) {
		for (modes = 0; modes < pipe_ctx->stream->audio_info.mode_count; modes++) {
			link->audio_test_data.pattern_period[modes] = dpcd_pattern_period[modes].bits.pattern_period;
		}
	}
}

void dc_link_dp_handle_automated_test(struct dc_link *link)
{
	union test_request test_request;
	union test_response test_response;

	memset(&test_request, 0, sizeof(test_request));
	memset(&test_response, 0, sizeof(test_response));

	core_link_read_dpcd(
		link,
		DP_TEST_REQUEST,
		&test_request.raw,
		sizeof(union test_request));
	if (test_request.bits.LINK_TRAINING) {
		/* ACK first to let DP RX test box monitor LT sequence */
		test_response.bits.ACK = 1;
		core_link_write_dpcd(
			link,
			DP_TEST_RESPONSE,
			&test_response.raw,
			sizeof(test_response));
		dp_test_send_link_training(link);
		/* no acknowledge request is needed again */
		test_response.bits.ACK = 0;
	}
	if (test_request.bits.LINK_TEST_PATTRN) {
		dp_test_send_link_test_pattern(link);
		test_response.bits.ACK = 1;
	}

	if (test_request.bits.AUDIO_TEST_PATTERN) {
		dp_test_get_audio_test_data(link, test_request.bits.TEST_AUDIO_DISABLED_VIDEO);
		test_response.bits.ACK = 1;
	}

	if (test_request.bits.PHY_TEST_PATTERN) {
		dp_test_send_phy_test_pattern(link);
		test_response.bits.ACK = 1;
	}

	/* send request acknowledgment */
	if (test_response.bits.ACK)
		core_link_write_dpcd(
			link,
			DP_TEST_RESPONSE,
			&test_response.raw,
			sizeof(test_response));
}

void dc_link_dp_handle_link_loss(struct dc_link *link)
{
	int i;
	struct pipe_ctx *pipe_ctx;

	for (i = 0; i < MAX_PIPES; i++) {
		pipe_ctx = &link->dc->current_state->res_ctx.pipe_ctx[i];
		if (pipe_ctx && pipe_ctx->stream && pipe_ctx->stream->link == link)
			break;
	}

	if (pipe_ctx == NULL || pipe_ctx->stream == NULL)
		return;

	for (i = 0; i < MAX_PIPES; i++) {
		pipe_ctx = &link->dc->current_state->res_ctx.pipe_ctx[i];
		if (pipe_ctx && pipe_ctx->stream && !pipe_ctx->stream->dpms_off &&
				pipe_ctx->stream->link == link && !pipe_ctx->prev_odm_pipe)
			core_link_disable_stream(pipe_ctx);
	}

	for (i = 0; i < MAX_PIPES; i++) {
		pipe_ctx = &link->dc->current_state->res_ctx.pipe_ctx[i];
		if (pipe_ctx && pipe_ctx->stream && !pipe_ctx->stream->dpms_off &&
				pipe_ctx->stream->link == link && !pipe_ctx->prev_odm_pipe)
			core_link_enable_stream(link->dc->current_state, pipe_ctx);
	}
}

bool dc_link_handle_hpd_rx_irq(struct dc_link *link, union hpd_irq_data *out_hpd_irq_dpcd_data, bool *out_link_loss,
							bool defer_handling, bool *has_left_work)
{
	union hpd_irq_data hpd_irq_dpcd_data = {0};
	union device_service_irq device_service_clear = {0};
	enum dc_status result;
	bool status = false;

	if (out_link_loss)
		*out_link_loss = false;

	if (has_left_work)
		*has_left_work = false;
	/* For use cases related to down stream connection status change,
	 * PSR and device auto test, refer to function handle_sst_hpd_irq
	 * in DAL2.1*/

	DC_LOG_HW_HPD_IRQ("%s: Got short pulse HPD on link %d\n",
		__func__, link->link_index);


	 /* All the "handle_hpd_irq_xxx()" methods
		 * should be called only after
		 * dal_dpsst_ls_read_hpd_irq_data
		 * Order of calls is important too
		 */
	result = read_hpd_rx_irq_data(link, &hpd_irq_dpcd_data);
	if (out_hpd_irq_dpcd_data)
		*out_hpd_irq_dpcd_data = hpd_irq_dpcd_data;

	if (result != DC_OK) {
		DC_LOG_HW_HPD_IRQ("%s: DPCD read failed to obtain irq data\n",
			__func__);
		return false;
	}

	if (hpd_irq_dpcd_data.bytes.device_service_irq.bits.AUTOMATED_TEST) {
		device_service_clear.bits.AUTOMATED_TEST = 1;
		core_link_write_dpcd(
			link,
			DP_DEVICE_SERVICE_IRQ_VECTOR,
			&device_service_clear.raw,
			sizeof(device_service_clear.raw));
		device_service_clear.raw = 0;
		if (defer_handling && has_left_work)
			*has_left_work = true;
		else
			dc_link_dp_handle_automated_test(link);
		return false;
	}

	if (!dc_link_dp_allow_hpd_rx_irq(link)) {
		DC_LOG_HW_HPD_IRQ("%s: skipping HPD handling on %d\n",
			__func__, link->link_index);
		return false;
	}

	if (handle_hpd_irq_psr_sink(link))
		/* PSR-related error was detected and handled */
		return true;

	/* If PSR-related error handled, Main link may be off,
	 * so do not handle as a normal sink status change interrupt.
	 */

	if (hpd_irq_dpcd_data.bytes.device_service_irq.bits.UP_REQ_MSG_RDY) {
		if (defer_handling && has_left_work)
			*has_left_work = true;
		return true;
	}

	/* check if we have MST msg and return since we poll for it */
	if (hpd_irq_dpcd_data.bytes.device_service_irq.bits.DOWN_REP_MSG_RDY) {
		if (defer_handling && has_left_work)
			*has_left_work = true;
		return false;
	}

	/* For now we only handle 'Downstream port status' case.
	 * If we got sink count changed it means
	 * Downstream port status changed,
	 * then DM should call DC to do the detection.
	 * NOTE: Do not handle link loss on eDP since it is internal link*/
	if ((link->connector_signal != SIGNAL_TYPE_EDP) &&
		hpd_rx_irq_check_link_loss_status(
			link,
			&hpd_irq_dpcd_data)) {
		/* Connectivity log: link loss */
		CONN_DATA_LINK_LOSS(link,
					hpd_irq_dpcd_data.raw,
					sizeof(hpd_irq_dpcd_data),
					"Status: ");

		if (defer_handling && has_left_work)
			*has_left_work = true;
		else
			dc_link_dp_handle_link_loss(link);

		status = false;
		if (out_link_loss)
			*out_link_loss = true;

		dp_trace_link_loss_increment(link);
	}

	if (link->type == dc_connection_sst_branch &&
		hpd_irq_dpcd_data.bytes.sink_cnt.bits.SINK_COUNT
			!= link->dpcd_sink_count)
		status = true;

	/* reasons for HPD RX:
	 * 1. Link Loss - ie Re-train the Link
	 * 2. MST sideband message
	 * 3. Automated Test - ie. Internal Commit
	 * 4. CP (copy protection) - (not interesting for DM???)
	 * 5. DRR
	 * 6. Downstream Port status changed
	 * -ie. Detect - this the only one
	 * which is interesting for DM because
	 * it must call dc_link_detect.
	 */
	return status;
}

/*query dpcd for version and mst cap addresses*/
bool is_mst_supported(struct dc_link *link)
{
	bool mst          = false;
	enum dc_status st = DC_OK;
	union dpcd_rev rev;
	union mstm_cap cap;

	if (link->preferred_training_settings.mst_enable &&
		*link->preferred_training_settings.mst_enable == false) {
		return false;
	}

	rev.raw  = 0;
	cap.raw  = 0;

	st = core_link_read_dpcd(link, DP_DPCD_REV, &rev.raw,
			sizeof(rev));

	if (st == DC_OK && rev.raw >= DPCD_REV_12) {

		st = core_link_read_dpcd(link, DP_MSTM_CAP,
				&cap.raw, sizeof(cap));
		if (st == DC_OK && cap.bits.MST_CAP == 1)
			mst = true;
	}
	return mst;

}

bool is_dp_active_dongle(const struct dc_link *link)
{
	return (link->dpcd_caps.dongle_type >= DISPLAY_DONGLE_DP_VGA_CONVERTER) &&
				(link->dpcd_caps.dongle_type <= DISPLAY_DONGLE_DP_HDMI_CONVERTER);
}

bool is_dp_branch_device(const struct dc_link *link)
{
	return link->dpcd_caps.is_branch_dev;
}

static int translate_dpcd_max_bpc(enum dpcd_downstream_port_max_bpc bpc)
{
	switch (bpc) {
	case DOWN_STREAM_MAX_8BPC:
		return 8;
	case DOWN_STREAM_MAX_10BPC:
		return 10;
	case DOWN_STREAM_MAX_12BPC:
		return 12;
	case DOWN_STREAM_MAX_16BPC:
		return 16;
	default:
		break;
	}

	return -1;
}

#if defined(CONFIG_DRM_AMD_DC_DCN)
uint32_t dc_link_bw_kbps_from_raw_frl_link_rate_data(uint8_t bw)
{
	switch (bw) {
	case 0b001:
		return 9000000;
	case 0b010:
		return 18000000;
	case 0b011:
		return 24000000;
	case 0b100:
		return 32000000;
	case 0b101:
		return 40000000;
	case 0b110:
		return 48000000;
	}

	return 0;
}

/*
 * Return PCON's post FRL link training supported BW if its non-zero, otherwise return max_supported_frl_bw.
 */
static uint32_t intersect_frl_link_bw_support(
	const uint32_t max_supported_frl_bw_in_kbps,
	const union hdmi_encoded_link_bw hdmi_encoded_link_bw)
{
	uint32_t supported_bw_in_kbps = max_supported_frl_bw_in_kbps;

	// HDMI_ENCODED_LINK_BW bits are only valid if HDMI Link Configuration bit is 1 (FRL mode)
	if (hdmi_encoded_link_bw.bits.FRL_MODE) {
		if (hdmi_encoded_link_bw.bits.BW_48Gbps)
			supported_bw_in_kbps = 48000000;
		else if (hdmi_encoded_link_bw.bits.BW_40Gbps)
			supported_bw_in_kbps = 40000000;
		else if (hdmi_encoded_link_bw.bits.BW_32Gbps)
			supported_bw_in_kbps = 32000000;
		else if (hdmi_encoded_link_bw.bits.BW_24Gbps)
			supported_bw_in_kbps = 24000000;
		else if (hdmi_encoded_link_bw.bits.BW_18Gbps)
			supported_bw_in_kbps = 18000000;
		else if (hdmi_encoded_link_bw.bits.BW_9Gbps)
			supported_bw_in_kbps = 9000000;
	}

	return supported_bw_in_kbps;
}
#endif

static void read_dp_device_vendor_id(struct dc_link *link)
{
	struct dp_device_vendor_id dp_id;

	/* read IEEE branch device id */
	core_link_read_dpcd(
		link,
		DP_BRANCH_OUI,
		(uint8_t *)&dp_id,
		sizeof(dp_id));

	link->dpcd_caps.branch_dev_id =
		(dp_id.ieee_oui[0] << 16) +
		(dp_id.ieee_oui[1] << 8) +
		dp_id.ieee_oui[2];

	memmove(
		link->dpcd_caps.branch_dev_name,
		dp_id.ieee_device_id,
		sizeof(dp_id.ieee_device_id));
}



static void get_active_converter_info(
	uint8_t data, struct dc_link *link)
{
	union dp_downstream_port_present ds_port = { .byte = data };
	memset(&link->dpcd_caps.dongle_caps, 0, sizeof(link->dpcd_caps.dongle_caps));

	/* decode converter info*/
	if (!ds_port.fields.PORT_PRESENT) {
		link->dpcd_caps.dongle_type = DISPLAY_DONGLE_NONE;
		ddc_service_set_dongle_type(link->ddc,
				link->dpcd_caps.dongle_type);
		link->dpcd_caps.is_branch_dev = false;
		return;
	}

	/* DPCD 0x5 bit 0 = 1, it indicate it's branch device */
	link->dpcd_caps.is_branch_dev = ds_port.fields.PORT_PRESENT;

	switch (ds_port.fields.PORT_TYPE) {
	case DOWNSTREAM_VGA:
		link->dpcd_caps.dongle_type = DISPLAY_DONGLE_DP_VGA_CONVERTER;
		break;
	case DOWNSTREAM_DVI_HDMI_DP_PLUS_PLUS:
		/* At this point we don't know is it DVI or HDMI or DP++,
		 * assume DVI.*/
		link->dpcd_caps.dongle_type = DISPLAY_DONGLE_DP_DVI_CONVERTER;
		break;
	default:
		link->dpcd_caps.dongle_type = DISPLAY_DONGLE_NONE;
		break;
	}

	if (link->dpcd_caps.dpcd_rev.raw >= DPCD_REV_11) {
		uint8_t det_caps[16]; /* CTS 4.2.2.7 expects source to read Detailed Capabilities Info : 00080h-0008F.*/
		union dwnstream_port_caps_byte0 *port_caps =
			(union dwnstream_port_caps_byte0 *)det_caps;
		if (core_link_read_dpcd(link, DP_DOWNSTREAM_PORT_0,
				det_caps, sizeof(det_caps)) == DC_OK) {

			switch (port_caps->bits.DWN_STRM_PORTX_TYPE) {
			/*Handle DP case as DONGLE_NONE*/
			case DOWN_STREAM_DETAILED_DP:
				link->dpcd_caps.dongle_type = DISPLAY_DONGLE_NONE;
				break;
			case DOWN_STREAM_DETAILED_VGA:
				link->dpcd_caps.dongle_type =
					DISPLAY_DONGLE_DP_VGA_CONVERTER;
				break;
			case DOWN_STREAM_DETAILED_DVI:
				link->dpcd_caps.dongle_type =
					DISPLAY_DONGLE_DP_DVI_CONVERTER;
				break;
			case DOWN_STREAM_DETAILED_HDMI:
			case DOWN_STREAM_DETAILED_DP_PLUS_PLUS:
				/*Handle DP++ active converter case, process DP++ case as HDMI case according DP1.4 spec*/
				link->dpcd_caps.dongle_type =
					DISPLAY_DONGLE_DP_HDMI_CONVERTER;

				link->dpcd_caps.dongle_caps.dongle_type = link->dpcd_caps.dongle_type;
				if (ds_port.fields.DETAILED_CAPS) {

					union dwnstream_port_caps_byte3_hdmi
						hdmi_caps = {.raw = det_caps[3] };
					union dwnstream_port_caps_byte2
						hdmi_color_caps = {.raw = det_caps[2] };
					link->dpcd_caps.dongle_caps.dp_hdmi_max_pixel_clk_in_khz =
						det_caps[1] * 2500;

					link->dpcd_caps.dongle_caps.is_dp_hdmi_s3d_converter =
						hdmi_caps.bits.FRAME_SEQ_TO_FRAME_PACK;
					/*YCBCR capability only for HDMI case*/
					if (port_caps->bits.DWN_STRM_PORTX_TYPE
							== DOWN_STREAM_DETAILED_HDMI) {
						link->dpcd_caps.dongle_caps.is_dp_hdmi_ycbcr422_pass_through =
								hdmi_caps.bits.YCrCr422_PASS_THROUGH;
						link->dpcd_caps.dongle_caps.is_dp_hdmi_ycbcr420_pass_through =
								hdmi_caps.bits.YCrCr420_PASS_THROUGH;
						link->dpcd_caps.dongle_caps.is_dp_hdmi_ycbcr422_converter =
								hdmi_caps.bits.YCrCr422_CONVERSION;
						link->dpcd_caps.dongle_caps.is_dp_hdmi_ycbcr420_converter =
								hdmi_caps.bits.YCrCr420_CONVERSION;
					}

					link->dpcd_caps.dongle_caps.dp_hdmi_max_bpc =
						translate_dpcd_max_bpc(
							hdmi_color_caps.bits.MAX_BITS_PER_COLOR_COMPONENT);

#if defined(CONFIG_DRM_AMD_DC_DCN)
					if (link->dc->caps.dp_hdmi21_pcon_support) {
						union hdmi_encoded_link_bw hdmi_encoded_link_bw;

						link->dpcd_caps.dongle_caps.dp_hdmi_frl_max_link_bw_in_kbps =
								dc_link_bw_kbps_from_raw_frl_link_rate_data(
										hdmi_color_caps.bits.MAX_ENCODED_LINK_BW_SUPPORT);

						// Intersect reported max link bw support with the supported link rate post FRL link training
						if (core_link_read_dpcd(link, DP_PCON_HDMI_POST_FRL_STATUS,
								&hdmi_encoded_link_bw.raw, sizeof(hdmi_encoded_link_bw)) == DC_OK) {
							link->dpcd_caps.dongle_caps.dp_hdmi_frl_max_link_bw_in_kbps = intersect_frl_link_bw_support(
									link->dpcd_caps.dongle_caps.dp_hdmi_frl_max_link_bw_in_kbps,
									hdmi_encoded_link_bw);
						}

						if (link->dpcd_caps.dongle_caps.dp_hdmi_frl_max_link_bw_in_kbps > 0)
							link->dpcd_caps.dongle_caps.extendedCapValid = true;
					}
#endif

					if (link->dpcd_caps.dongle_caps.dp_hdmi_max_pixel_clk_in_khz != 0)
						link->dpcd_caps.dongle_caps.extendedCapValid = true;
				}

				break;
			}
		}
	}

	ddc_service_set_dongle_type(link->ddc, link->dpcd_caps.dongle_type);

	{
		struct dp_sink_hw_fw_revision dp_hw_fw_revision;

		core_link_read_dpcd(
			link,
			DP_BRANCH_REVISION_START,
			(uint8_t *)&dp_hw_fw_revision,
			sizeof(dp_hw_fw_revision));

		link->dpcd_caps.branch_hw_revision =
			dp_hw_fw_revision.ieee_hw_rev;

		memmove(
			link->dpcd_caps.branch_fw_revision,
			dp_hw_fw_revision.ieee_fw_rev,
			sizeof(dp_hw_fw_revision.ieee_fw_rev));
	}
	if (link->dpcd_caps.dpcd_rev.raw >= DPCD_REV_14 &&
			link->dpcd_caps.dongle_type != DISPLAY_DONGLE_NONE) {
		union dp_dfp_cap_ext dfp_cap_ext;
		memset(&dfp_cap_ext, '\0', sizeof (dfp_cap_ext));
		core_link_read_dpcd(
				link,
				DP_DFP_CAPABILITY_EXTENSION_SUPPORT,
				dfp_cap_ext.raw,
				sizeof(dfp_cap_ext.raw));
		link->dpcd_caps.dongle_caps.dfp_cap_ext.supported = dfp_cap_ext.fields.supported;
		link->dpcd_caps.dongle_caps.dfp_cap_ext.max_pixel_rate_in_mps =
				dfp_cap_ext.fields.max_pixel_rate_in_mps[0] +
				(dfp_cap_ext.fields.max_pixel_rate_in_mps[1] << 8);
		link->dpcd_caps.dongle_caps.dfp_cap_ext.max_video_h_active_width =
				dfp_cap_ext.fields.max_video_h_active_width[0] +
				(dfp_cap_ext.fields.max_video_h_active_width[1] << 8);
		link->dpcd_caps.dongle_caps.dfp_cap_ext.max_video_v_active_height =
				dfp_cap_ext.fields.max_video_v_active_height[0] +
				(dfp_cap_ext.fields.max_video_v_active_height[1] << 8);
		link->dpcd_caps.dongle_caps.dfp_cap_ext.encoding_format_caps =
				dfp_cap_ext.fields.encoding_format_caps;
		link->dpcd_caps.dongle_caps.dfp_cap_ext.rgb_color_depth_caps =
				dfp_cap_ext.fields.rgb_color_depth_caps;
		link->dpcd_caps.dongle_caps.dfp_cap_ext.ycbcr444_color_depth_caps =
				dfp_cap_ext.fields.ycbcr444_color_depth_caps;
		link->dpcd_caps.dongle_caps.dfp_cap_ext.ycbcr422_color_depth_caps =
				dfp_cap_ext.fields.ycbcr422_color_depth_caps;
		link->dpcd_caps.dongle_caps.dfp_cap_ext.ycbcr420_color_depth_caps =
				dfp_cap_ext.fields.ycbcr420_color_depth_caps;
		DC_LOG_DP2("DFP capability extension is read at link %d", link->link_index);
		DC_LOG_DP2("\tdfp_cap_ext.supported = %s", link->dpcd_caps.dongle_caps.dfp_cap_ext.supported ? "true" : "false");
		DC_LOG_DP2("\tdfp_cap_ext.max_pixel_rate_in_mps = %d", link->dpcd_caps.dongle_caps.dfp_cap_ext.max_pixel_rate_in_mps);
		DC_LOG_DP2("\tdfp_cap_ext.max_video_h_active_width = %d", link->dpcd_caps.dongle_caps.dfp_cap_ext.max_video_h_active_width);
		DC_LOG_DP2("\tdfp_cap_ext.max_video_v_active_height = %d", link->dpcd_caps.dongle_caps.dfp_cap_ext.max_video_v_active_height);
	}
}

static void dp_wa_power_up_0010FA(struct dc_link *link, uint8_t *dpcd_data,
		int length)
{
	int retry = 0;

	if (!link->dpcd_caps.dpcd_rev.raw) {
		do {
			dp_receiver_power_ctrl(link, true);
			core_link_read_dpcd(link, DP_DPCD_REV,
							dpcd_data, length);
			link->dpcd_caps.dpcd_rev.raw = dpcd_data[
				DP_DPCD_REV -
				DP_DPCD_REV];
		} while (retry++ < 4 && !link->dpcd_caps.dpcd_rev.raw);
	}

	if (link->dpcd_caps.dongle_type == DISPLAY_DONGLE_DP_VGA_CONVERTER) {
		switch (link->dpcd_caps.branch_dev_id) {
		/* 0010FA active dongles (DP-VGA, DP-DLDVI converters) power down
		 * all internal circuits including AUX communication preventing
		 * reading DPCD table and EDID (spec violation).
		 * Encoder will skip DP RX power down on disable_output to
		 * keep receiver powered all the time.*/
		case DP_BRANCH_DEVICE_ID_0010FA:
		case DP_BRANCH_DEVICE_ID_0080E1:
		case DP_BRANCH_DEVICE_ID_00E04C:
			link->wa_flags.dp_keep_receiver_powered = true;
			break;

		/* TODO: May need work around for other dongles. */
		default:
			link->wa_flags.dp_keep_receiver_powered = false;
			break;
		}
	} else
		link->wa_flags.dp_keep_receiver_powered = false;
}

/* Read additional sink caps defined in source specific DPCD area
 * This function currently only reads from SinkCapability address (DP_SOURCE_SINK_CAP)
 */
static bool dpcd_read_sink_ext_caps(struct dc_link *link)
{
	uint8_t dpcd_data;

	if (!link)
		return false;

	if (core_link_read_dpcd(link, DP_SOURCE_SINK_CAP, &dpcd_data, 1) != DC_OK)
		return false;

	link->dpcd_sink_ext_caps.raw = dpcd_data;
	return true;
}

bool dp_retrieve_lttpr_cap(struct dc_link *link)
{
	uint8_t lttpr_dpcd_data[8];
	enum dc_status status = DC_ERROR_UNEXPECTED;
	bool is_lttpr_present = false;

	/* Logic to determine LTTPR support*/
	bool vbios_lttpr_interop = link->dc->caps.vbios_lttpr_aware;

	if (!vbios_lttpr_interop || !link->dc->caps.extended_aux_timeout_support)
		return false;

	/* By reading LTTPR capability, RX assumes that we will enable
	 * LTTPR extended aux timeout if LTTPR is present.
	 */
	status = core_link_read_dpcd(link,
			DP_LT_TUNABLE_PHY_REPEATER_FIELD_DATA_STRUCTURE_REV,
			lttpr_dpcd_data,
			sizeof(lttpr_dpcd_data));

	link->dpcd_caps.lttpr_caps.revision.raw =
			lttpr_dpcd_data[DP_LT_TUNABLE_PHY_REPEATER_FIELD_DATA_STRUCTURE_REV -
							DP_LT_TUNABLE_PHY_REPEATER_FIELD_DATA_STRUCTURE_REV];

	link->dpcd_caps.lttpr_caps.max_link_rate =
			lttpr_dpcd_data[DP_MAX_LINK_RATE_PHY_REPEATER -
							DP_LT_TUNABLE_PHY_REPEATER_FIELD_DATA_STRUCTURE_REV];

	link->dpcd_caps.lttpr_caps.phy_repeater_cnt =
			lttpr_dpcd_data[DP_PHY_REPEATER_CNT -
							DP_LT_TUNABLE_PHY_REPEATER_FIELD_DATA_STRUCTURE_REV];

	link->dpcd_caps.lttpr_caps.max_lane_count =
			lttpr_dpcd_data[DP_MAX_LANE_COUNT_PHY_REPEATER -
							DP_LT_TUNABLE_PHY_REPEATER_FIELD_DATA_STRUCTURE_REV];

	link->dpcd_caps.lttpr_caps.mode =
			lttpr_dpcd_data[DP_PHY_REPEATER_MODE -
							DP_LT_TUNABLE_PHY_REPEATER_FIELD_DATA_STRUCTURE_REV];

	link->dpcd_caps.lttpr_caps.max_ext_timeout =
			lttpr_dpcd_data[DP_PHY_REPEATER_EXTENDED_WAIT_TIMEOUT -
							DP_LT_TUNABLE_PHY_REPEATER_FIELD_DATA_STRUCTURE_REV];
	link->dpcd_caps.lttpr_caps.main_link_channel_coding.raw =
			lttpr_dpcd_data[DP_MAIN_LINK_CHANNEL_CODING_PHY_REPEATER -
							DP_LT_TUNABLE_PHY_REPEATER_FIELD_DATA_STRUCTURE_REV];

	link->dpcd_caps.lttpr_caps.supported_128b_132b_rates.raw =
			lttpr_dpcd_data[DP_PHY_REPEATER_128B132B_RATES -
							DP_LT_TUNABLE_PHY_REPEATER_FIELD_DATA_STRUCTURE_REV];

	/* If this chip cap is set, at least one retimer must exist in the chain
	 * Override count to 1 if we receive a known bad count (0 or an invalid value)
	 */
	if (link->chip_caps & EXT_DISPLAY_PATH_CAPS__DP_FIXED_VS_EN &&
			(dp_convert_to_count(link->dpcd_caps.lttpr_caps.phy_repeater_cnt) == 0)) {
		ASSERT(0);
		link->dpcd_caps.lttpr_caps.phy_repeater_cnt = 0x80;
	}

	/* Attempt to train in LTTPR transparent mode if repeater count exceeds 8. */
	is_lttpr_present = dp_is_lttpr_present(link);

	if (is_lttpr_present)
		CONN_DATA_DETECT(link, lttpr_dpcd_data, sizeof(lttpr_dpcd_data), "LTTPR Caps: ");

	return is_lttpr_present;
}

bool dp_is_lttpr_present(struct dc_link *link)
{
	return (dp_convert_to_count(link->dpcd_caps.lttpr_caps.phy_repeater_cnt) != 0 &&
			link->dpcd_caps.lttpr_caps.max_lane_count > 0 &&
			link->dpcd_caps.lttpr_caps.max_lane_count <= 4 &&
			link->dpcd_caps.lttpr_caps.revision.raw >= 0x14);
}

enum lttpr_mode dp_decide_lttpr_mode(struct dc_link *link, struct dc_link_settings *link_setting)
{
	enum dp_link_encoding encoding = dp_get_link_encoding_format(link_setting);

	if (encoding == DP_8b_10b_ENCODING)
		return dp_decide_8b_10b_lttpr_mode(link);
	else if (encoding == DP_128b_132b_ENCODING)
		return dp_decide_128b_132b_lttpr_mode(link);

	ASSERT(0);
	return LTTPR_MODE_NON_LTTPR;
}

void dp_get_lttpr_mode_override(struct dc_link *link, enum lttpr_mode *override)
{
	if (!dp_is_lttpr_present(link))
		return;

<<<<<<< HEAD
		/* By reading LTTPR capability, RX assumes that we will enable
		 * LTTPR extended aux timeout if LTTPR is present.
		 */
		status = core_link_read_dpcd(
				link,
				DP_LT_TUNABLE_PHY_REPEATER_FIELD_DATA_STRUCTURE_REV,
				lttpr_dpcd_data,
				sizeof(lttpr_dpcd_data));

		link->dpcd_caps.lttpr_caps.revision.raw =
				lttpr_dpcd_data[DP_LT_TUNABLE_PHY_REPEATER_FIELD_DATA_STRUCTURE_REV -
								DP_LT_TUNABLE_PHY_REPEATER_FIELD_DATA_STRUCTURE_REV];

		link->dpcd_caps.lttpr_caps.max_link_rate =
				lttpr_dpcd_data[DP_MAX_LINK_RATE_PHY_REPEATER -
								DP_LT_TUNABLE_PHY_REPEATER_FIELD_DATA_STRUCTURE_REV];

		link->dpcd_caps.lttpr_caps.phy_repeater_cnt =
				lttpr_dpcd_data[DP_PHY_REPEATER_CNT -
								DP_LT_TUNABLE_PHY_REPEATER_FIELD_DATA_STRUCTURE_REV];

		link->dpcd_caps.lttpr_caps.max_lane_count =
				lttpr_dpcd_data[DP_MAX_LANE_COUNT_PHY_REPEATER -
								DP_LT_TUNABLE_PHY_REPEATER_FIELD_DATA_STRUCTURE_REV];

		link->dpcd_caps.lttpr_caps.mode =
				lttpr_dpcd_data[DP_PHY_REPEATER_MODE -
								DP_LT_TUNABLE_PHY_REPEATER_FIELD_DATA_STRUCTURE_REV];

		link->dpcd_caps.lttpr_caps.max_ext_timeout =
				lttpr_dpcd_data[DP_PHY_REPEATER_EXTENDED_WAIT_TIMEOUT -
								DP_LT_TUNABLE_PHY_REPEATER_FIELD_DATA_STRUCTURE_REV];
		link->dpcd_caps.lttpr_caps.main_link_channel_coding.raw =
				lttpr_dpcd_data[DP_MAIN_LINK_CHANNEL_CODING_PHY_REPEATER -
								DP_LT_TUNABLE_PHY_REPEATER_FIELD_DATA_STRUCTURE_REV];

		link->dpcd_caps.lttpr_caps.supported_128b_132b_rates.raw =
				lttpr_dpcd_data[DP_PHY_REPEATER_128B132B_RATES -
								DP_LT_TUNABLE_PHY_REPEATER_FIELD_DATA_STRUCTURE_REV];

		/* If this chip cap is set, at least one retimer must exist in the chain
		 * Override count to 1 if we receive a known bad count (0 or an invalid value) */
		if (link->chip_caps & EXT_DISPLAY_PATH_CAPS__DP_FIXED_VS_EN &&
				(dp_convert_to_count(link->dpcd_caps.lttpr_caps.phy_repeater_cnt) == 0)) {
			ASSERT(0);
			link->dpcd_caps.lttpr_caps.phy_repeater_cnt = 0x80;
		}

		/* Attempt to train in LTTPR transparent mode if repeater count exceeds 8. */
		is_lttpr_present = (link->dpcd_caps.lttpr_caps.max_lane_count > 0 &&
				link->dpcd_caps.lttpr_caps.max_lane_count <= 4 &&
				link->dpcd_caps.lttpr_caps.revision.raw >= 0x14);
		if (is_lttpr_present) {
			CONN_DATA_DETECT(link, lttpr_dpcd_data, sizeof(lttpr_dpcd_data), "LTTPR Caps: ");
			configure_lttpr_mode_transparent(link);
		} else
			link->lttpr_mode = LTTPR_MODE_NON_LTTPR;
=======
	if (link->dc->debug.lttpr_mode_override == LTTPR_MODE_TRANSPARENT) {
		*override = LTTPR_MODE_TRANSPARENT;
	} else if (link->dc->debug.lttpr_mode_override == LTTPR_MODE_NON_TRANSPARENT) {
		*override = LTTPR_MODE_NON_TRANSPARENT;
	} else if (link->dc->debug.lttpr_mode_override == LTTPR_MODE_NON_LTTPR) {
		*override = LTTPR_MODE_NON_LTTPR;
>>>>>>> 65898687
	}
}

enum lttpr_mode dp_decide_8b_10b_lttpr_mode(struct dc_link *link)
{
	bool is_lttpr_present = dp_is_lttpr_present(link);
	bool vbios_lttpr_force_non_transparent = link->dc->caps.vbios_lttpr_enable;
	bool vbios_lttpr_aware = link->dc->caps.vbios_lttpr_aware;

	if (!is_lttpr_present)
		return LTTPR_MODE_NON_LTTPR;

	if (vbios_lttpr_aware) {
		if (vbios_lttpr_force_non_transparent)
			return LTTPR_MODE_NON_TRANSPARENT;
		else
			return LTTPR_MODE_TRANSPARENT;
	}

	if (link->dc->config.allow_lttpr_non_transparent_mode.bits.DP1_4A &&
			link->dc->caps.extended_aux_timeout_support)
		return LTTPR_MODE_NON_TRANSPARENT;

	return LTTPR_MODE_NON_LTTPR;
}

enum lttpr_mode dp_decide_128b_132b_lttpr_mode(struct dc_link *link)
{
	return dp_is_lttpr_present(link) ? LTTPR_MODE_NON_TRANSPARENT : LTTPR_MODE_NON_LTTPR;
}

static bool get_usbc_cable_id(struct dc_link *link, union dp_cable_id *cable_id)
{
	union dmub_rb_cmd cmd;

	if (!link->ctx->dmub_srv ||
			link->ep_type != DISPLAY_ENDPOINT_PHY ||
			link->link_enc->features.flags.bits.DP_IS_USB_C == 0)
		return false;

	memset(&cmd, 0, sizeof(cmd));
	cmd.cable_id.header.type = DMUB_CMD_GET_USBC_CABLE_ID;
	cmd.cable_id.header.payload_bytes = sizeof(cmd.cable_id.data);
	cmd.cable_id.data.input.phy_inst = resource_transmitter_to_phy_idx(
			link->dc, link->link_enc->transmitter);
	if (dc_dmub_srv_cmd_with_reply_data(link->ctx->dmub_srv, &cmd) &&
			cmd.cable_id.header.ret_status == 1)
		cable_id->raw = cmd.cable_id.data.output_raw;

	return cmd.cable_id.header.ret_status == 1;
}

static union dp_cable_id intersect_cable_id(
		union dp_cable_id *a, union dp_cable_id *b)
{
	union dp_cable_id out;

	out.bits.UHBR10_20_CAPABILITY = MIN(a->bits.UHBR10_20_CAPABILITY,
			b->bits.UHBR10_20_CAPABILITY);
	out.bits.UHBR13_5_CAPABILITY = MIN(a->bits.UHBR13_5_CAPABILITY,
			b->bits.UHBR13_5_CAPABILITY);
	out.bits.CABLE_TYPE = MAX(a->bits.CABLE_TYPE, b->bits.CABLE_TYPE);

	return out;
}

static void retrieve_cable_id(struct dc_link *link)
{
	union dp_cable_id usbc_cable_id;

	link->dpcd_caps.cable_id.raw = 0;
	core_link_read_dpcd(link, DP_CABLE_ATTRIBUTES_UPDATED_BY_DPRX,
			&link->dpcd_caps.cable_id.raw, sizeof(uint8_t));

	if (get_usbc_cable_id(link, &usbc_cable_id))
		link->dpcd_caps.cable_id = intersect_cable_id(
				&link->dpcd_caps.cable_id, &usbc_cable_id);
}

/* DPRX may take some time to respond to AUX messages after HPD asserted.
 * If AUX read unsuccessful, try to wake unresponsive DPRX by toggling DPCD SET_POWER (0x600).
 */
static enum dc_status wa_try_to_wake_dprx(struct dc_link *link, uint64_t timeout_ms)
{
	enum dc_status status = DC_ERROR_UNEXPECTED;
	uint8_t dpcd_data = 0;
	uint64_t start_ts = 0;
	uint64_t current_ts = 0;
	uint64_t time_taken_ms = 0;
	enum dc_connection_type type = dc_connection_none;
	bool lttpr_present;
	bool vbios_lttpr_interop = link->dc->caps.vbios_lttpr_aware;

	lttpr_present = dp_is_lttpr_present(link) ||
			(!vbios_lttpr_interop || !link->dc->caps.extended_aux_timeout_support);

	/* Issue an AUX read to test DPRX responsiveness. If LTTPR is supported the first read is expected to
	 * be to determine LTTPR capabilities. Otherwise trying to read power state should be an innocuous AUX read.
	 */
	if (lttpr_present)
		status = core_link_read_dpcd(
				link,
				DP_LT_TUNABLE_PHY_REPEATER_FIELD_DATA_STRUCTURE_REV,
				&dpcd_data,
				sizeof(dpcd_data));
	else
		status = core_link_read_dpcd(
				link,
				DP_SET_POWER,
				&dpcd_data,
				sizeof(dpcd_data));

	if (status != DC_OK) {
		DC_LOG_WARNING("%s: Read DPCD LTTPR_CAP failed - try to toggle DPCD SET_POWER for %lld ms.",
				__func__,
				timeout_ms);
		start_ts = dm_get_timestamp(link->ctx);

		do {
			if (!dc_link_detect_sink(link, &type) || type == dc_connection_none)
				break;

			dpcd_data = DP_SET_POWER_D3;
			status = core_link_write_dpcd(
					link,
					DP_SET_POWER,
					&dpcd_data,
					sizeof(dpcd_data));

			dpcd_data = DP_SET_POWER_D0;
			status = core_link_write_dpcd(
					link,
					DP_SET_POWER,
					&dpcd_data,
					sizeof(dpcd_data));

			current_ts = dm_get_timestamp(link->ctx);
			time_taken_ms = div_u64(dm_get_elapse_time_in_ns(link->ctx, current_ts, start_ts), 1000000);
		} while (status != DC_OK && time_taken_ms < timeout_ms);

		DC_LOG_WARNING("%s: DPCD SET_POWER %s after %lld ms%s",
				__func__,
				(status == DC_OK) ? "succeeded" : "failed",
				time_taken_ms,
				(type == dc_connection_none) ? ". Unplugged." : ".");
	}

	return status;
}

static bool retrieve_link_cap(struct dc_link *link)
{
	/* DP_ADAPTER_CAP - DP_DPCD_REV + 1 == 16 and also DP_DSC_BITS_PER_PIXEL_INC - DP_DSC_SUPPORT + 1 == 16,
	 * which means size 16 will be good for both of those DPCD register block reads
	 */
	uint8_t dpcd_data[16];
	/*Only need to read 1 byte starting from DP_DPRX_FEATURE_ENUMERATION_LIST.
	 */
	uint8_t dpcd_dprx_data = '\0';
	uint8_t dpcd_power_state = '\0';

	struct dp_device_vendor_id sink_id;
	union down_stream_port_count down_strm_port_count;
	union edp_configuration_cap edp_config_cap;
	union dp_downstream_port_present ds_port = { 0 };
	enum dc_status status = DC_ERROR_UNEXPECTED;
	uint32_t read_dpcd_retry_cnt = 3;
	uint32_t aux_channel_retry_cnt = 0;
	int i;
	struct dp_sink_hw_fw_revision dp_hw_fw_revision;
	const uint32_t post_oui_delay = 30; // 30ms
	bool is_lttpr_present = false;

	memset(dpcd_data, '\0', sizeof(dpcd_data));
	memset(&down_strm_port_count,
		'\0', sizeof(union down_stream_port_count));
	memset(&edp_config_cap, '\0',
		sizeof(union edp_configuration_cap));

	/* if extended timeout is supported in hardware,
	 * default to LTTPR timeout (3.2ms) first as a W/A for DP link layer
	 * CTS 4.2.1.1 regression introduced by CTS specs requirement update.
	 */
	dc_link_aux_try_to_configure_timeout(link->ddc,
			LINK_AUX_DEFAULT_LTTPR_TIMEOUT_PERIOD);

	/* Try to ensure AUX channel active before proceeding. */
	if (link->dc->debug.aux_wake_wa.bits.enable_wa) {
		uint64_t timeout_ms = link->dc->debug.aux_wake_wa.bits.timeout_ms;

		if (link->dc->debug.aux_wake_wa.bits.use_default_timeout)
			timeout_ms = LINK_AUX_WAKE_TIMEOUT_MS;
		status = wa_try_to_wake_dprx(link, timeout_ms);
	}

	while (status != DC_OK && aux_channel_retry_cnt < 10) {
		status = core_link_read_dpcd(link, DP_SET_POWER,
				&dpcd_power_state, sizeof(dpcd_power_state));

		/* Delay 1 ms if AUX CH is in power down state. Based on spec
		 * section 2.3.1.2, if AUX CH may be powered down due to
		 * write to DPCD 600h = 2. Sink AUX CH is monitoring differential
		 * signal and may need up to 1 ms before being able to reply.
		 */
		if (status != DC_OK || dpcd_power_state == DP_SET_POWER_D3) {
			udelay(1000);
			aux_channel_retry_cnt++;
		}
	}

	/* If aux channel is not active, return false and trigger another detect*/
	if (status != DC_OK) {
		dpcd_power_state = DP_SET_POWER_D0;
		status = core_link_write_dpcd(
				link,
				DP_SET_POWER,
				&dpcd_power_state,
				sizeof(dpcd_power_state));

		dpcd_power_state = DP_SET_POWER_D3;
		status = core_link_write_dpcd(
				link,
				DP_SET_POWER,
				&dpcd_power_state,
				sizeof(dpcd_power_state));
		return false;
	}

	is_lttpr_present = dp_retrieve_lttpr_cap(link);

	if (is_lttpr_present)
		configure_lttpr_mode_transparent(link);

	/* Read DP tunneling information. */
	status = dpcd_get_tunneling_device_data(link);

	dpcd_set_source_specific_data(link);
	/* Sink may need to configure internals based on vendor, so allow some
	 * time before proceeding with possibly vendor specific transactions
	 */
	msleep(post_oui_delay);

	for (i = 0; i < read_dpcd_retry_cnt; i++) {
		status = core_link_read_dpcd(
				link,
				DP_DPCD_REV,
				dpcd_data,
				sizeof(dpcd_data));
		if (status == DC_OK)
			break;
	}

	if (status != DC_OK) {
		dm_error("%s: Read receiver caps dpcd data failed.\n", __func__);
		return false;
	}

	if (!is_lttpr_present)
		dc_link_aux_try_to_configure_timeout(link->ddc, LINK_AUX_DEFAULT_TIMEOUT_PERIOD);

	{
		union training_aux_rd_interval aux_rd_interval;

		aux_rd_interval.raw =
			dpcd_data[DP_TRAINING_AUX_RD_INTERVAL];

		link->dpcd_caps.ext_receiver_cap_field_present =
				aux_rd_interval.bits.EXT_RECEIVER_CAP_FIELD_PRESENT == 1;

		if (aux_rd_interval.bits.EXT_RECEIVER_CAP_FIELD_PRESENT == 1) {
			uint8_t ext_cap_data[16];

			memset(ext_cap_data, '\0', sizeof(ext_cap_data));
			for (i = 0; i < read_dpcd_retry_cnt; i++) {
				status = core_link_read_dpcd(
				link,
				DP_DP13_DPCD_REV,
				ext_cap_data,
				sizeof(ext_cap_data));
				if (status == DC_OK) {
					memcpy(dpcd_data, ext_cap_data, sizeof(dpcd_data));
					break;
				}
			}
			if (status != DC_OK)
				dm_error("%s: Read extend caps data failed, use cap from dpcd 0.\n", __func__);
		}
	}

	link->dpcd_caps.dpcd_rev.raw =
			dpcd_data[DP_DPCD_REV - DP_DPCD_REV];

	if (link->dpcd_caps.ext_receiver_cap_field_present) {
		for (i = 0; i < read_dpcd_retry_cnt; i++) {
			status = core_link_read_dpcd(
					link,
					DP_DPRX_FEATURE_ENUMERATION_LIST,
					&dpcd_dprx_data,
					sizeof(dpcd_dprx_data));
			if (status == DC_OK)
				break;
		}

		link->dpcd_caps.dprx_feature.raw = dpcd_dprx_data;

		if (status != DC_OK)
			dm_error("%s: Read DPRX caps data failed.\n", __func__);
	}

	else {
		link->dpcd_caps.dprx_feature.raw = 0;
	}


	/* Error condition checking...
	 * It is impossible for Sink to report Max Lane Count = 0.
	 * It is possible for Sink to report Max Link Rate = 0, if it is
	 * an eDP device that is reporting specialized link rates in the
	 * SUPPORTED_LINK_RATE table.
	 */
	if (dpcd_data[DP_MAX_LANE_COUNT - DP_DPCD_REV] == 0)
		return false;

	ds_port.byte = dpcd_data[DP_DOWNSTREAMPORT_PRESENT -
				 DP_DPCD_REV];

	read_dp_device_vendor_id(link);

	/* TODO - decouple raw mst capability from policy decision */
	link->dpcd_caps.is_mst_capable = is_mst_supported(link);

	get_active_converter_info(ds_port.byte, link);

	dp_wa_power_up_0010FA(link, dpcd_data, sizeof(dpcd_data));

	down_strm_port_count.raw = dpcd_data[DP_DOWN_STREAM_PORT_COUNT -
				 DP_DPCD_REV];

	link->dpcd_caps.allow_invalid_MSA_timing_param =
		down_strm_port_count.bits.IGNORE_MSA_TIMING_PARAM;

	link->dpcd_caps.max_ln_count.raw = dpcd_data[
		DP_MAX_LANE_COUNT - DP_DPCD_REV];

	link->dpcd_caps.max_down_spread.raw = dpcd_data[
		DP_MAX_DOWNSPREAD - DP_DPCD_REV];

	link->reported_link_cap.lane_count =
		link->dpcd_caps.max_ln_count.bits.MAX_LANE_COUNT;
	link->reported_link_cap.link_rate = get_link_rate_from_max_link_bw(
			dpcd_data[DP_MAX_LINK_RATE - DP_DPCD_REV]);
	link->reported_link_cap.link_spread =
		link->dpcd_caps.max_down_spread.bits.MAX_DOWN_SPREAD ?
		LINK_SPREAD_05_DOWNSPREAD_30KHZ : LINK_SPREAD_DISABLED;

	edp_config_cap.raw = dpcd_data[
		DP_EDP_CONFIGURATION_CAP - DP_DPCD_REV];
	link->dpcd_caps.panel_mode_edp =
		edp_config_cap.bits.ALT_SCRAMBLER_RESET;
	link->dpcd_caps.dpcd_display_control_capable =
		edp_config_cap.bits.DPCD_DISPLAY_CONTROL_CAPABLE;
	link->dpcd_caps.channel_coding_cap.raw =
			dpcd_data[DP_MAIN_LINK_CHANNEL_CODING - DP_DPCD_REV];
	link->test_pattern_enabled = false;
	link->compliance_test_state.raw = 0;

	/* read sink count */
	core_link_read_dpcd(link,
			DP_SINK_COUNT,
			&link->dpcd_caps.sink_count.raw,
			sizeof(link->dpcd_caps.sink_count.raw));

	/* read sink ieee oui */
	core_link_read_dpcd(link,
			DP_SINK_OUI,
			(uint8_t *)(&sink_id),
			sizeof(sink_id));

	link->dpcd_caps.sink_dev_id =
			(sink_id.ieee_oui[0] << 16) +
			(sink_id.ieee_oui[1] << 8) +
			(sink_id.ieee_oui[2]);

	memmove(
		link->dpcd_caps.sink_dev_id_str,
		sink_id.ieee_device_id,
		sizeof(sink_id.ieee_device_id));

	/* Quirk Apple MBP 2017 15" Retina panel: Wrong DP_MAX_LINK_RATE */
	{
		uint8_t str_mbp_2017[] = { 101, 68, 21, 101, 98, 97 };

		if ((link->dpcd_caps.sink_dev_id == 0x0010fa) &&
		    !memcmp(link->dpcd_caps.sink_dev_id_str, str_mbp_2017,
			    sizeof(str_mbp_2017))) {
			link->reported_link_cap.link_rate = 0x0c;
		}
	}

	core_link_read_dpcd(
		link,
		DP_SINK_HW_REVISION_START,
		(uint8_t *)&dp_hw_fw_revision,
		sizeof(dp_hw_fw_revision));

	link->dpcd_caps.sink_hw_revision =
		dp_hw_fw_revision.ieee_hw_rev;

	memmove(
		link->dpcd_caps.sink_fw_revision,
		dp_hw_fw_revision.ieee_fw_rev,
		sizeof(dp_hw_fw_revision.ieee_fw_rev));

	/* Quirk for Apple MBP 2018 15" Retina panels: wrong DP_MAX_LINK_RATE */
	{
		uint8_t str_mbp_2018[] = { 101, 68, 21, 103, 98, 97 };
		uint8_t fwrev_mbp_2018[] = { 7, 4 };
		uint8_t fwrev_mbp_2018_vega[] = { 8, 4 };

		/* We also check for the firmware revision as 16,1 models have an
		 * identical device id and are incorrectly quirked otherwise.
		 */
		if ((link->dpcd_caps.sink_dev_id == 0x0010fa) &&
		    !memcmp(link->dpcd_caps.sink_dev_id_str, str_mbp_2018,
			     sizeof(str_mbp_2018)) &&
		    (!memcmp(link->dpcd_caps.sink_fw_revision, fwrev_mbp_2018,
			     sizeof(fwrev_mbp_2018)) ||
		    !memcmp(link->dpcd_caps.sink_fw_revision, fwrev_mbp_2018_vega,
			     sizeof(fwrev_mbp_2018_vega)))) {
			link->reported_link_cap.link_rate = LINK_RATE_RBR2;
		}
	}

	memset(&link->dpcd_caps.dsc_caps, '\0',
			sizeof(link->dpcd_caps.dsc_caps));
	memset(&link->dpcd_caps.fec_cap, '\0', sizeof(link->dpcd_caps.fec_cap));
	/* Read DSC and FEC sink capabilities if DP revision is 1.4 and up */
	if (link->dpcd_caps.dpcd_rev.raw >= DPCD_REV_14) {
		status = core_link_read_dpcd(
				link,
				DP_FEC_CAPABILITY,
				&link->dpcd_caps.fec_cap.raw,
				sizeof(link->dpcd_caps.fec_cap.raw));
		status = core_link_read_dpcd(
				link,
				DP_DSC_SUPPORT,
				link->dpcd_caps.dsc_caps.dsc_basic_caps.raw,
				sizeof(link->dpcd_caps.dsc_caps.dsc_basic_caps.raw));
		if (link->dpcd_caps.dongle_type != DISPLAY_DONGLE_NONE) {
			status = core_link_read_dpcd(
					link,
					DP_DSC_BRANCH_OVERALL_THROUGHPUT_0,
					link->dpcd_caps.dsc_caps.dsc_branch_decoder_caps.raw,
					sizeof(link->dpcd_caps.dsc_caps.dsc_branch_decoder_caps.raw));
			DC_LOG_DSC("DSC branch decoder capability is read at link %d", link->link_index);
			DC_LOG_DSC("\tBRANCH_OVERALL_THROUGHPUT_0 = 0x%02x",
					link->dpcd_caps.dsc_caps.dsc_branch_decoder_caps.fields.BRANCH_OVERALL_THROUGHPUT_0);
			DC_LOG_DSC("\tBRANCH_OVERALL_THROUGHPUT_1 = 0x%02x",
					link->dpcd_caps.dsc_caps.dsc_branch_decoder_caps.fields.BRANCH_OVERALL_THROUGHPUT_1);
			DC_LOG_DSC("\tBRANCH_MAX_LINE_WIDTH 0x%02x",
					link->dpcd_caps.dsc_caps.dsc_branch_decoder_caps.fields.BRANCH_MAX_LINE_WIDTH);
		}

		/* Apply work around to disable FEC and DSC for USB4 tunneling in TBT3 compatibility mode
		 * only if required.
		 */
		if (link->ep_type == DISPLAY_ENDPOINT_USB4_DPIA &&
				link->dc->debug.dpia_debug.bits.enable_force_tbt3_work_around &&
				link->dpcd_caps.is_branch_dev &&
				link->dpcd_caps.branch_dev_id == DP_BRANCH_DEVICE_ID_90CC24 &&
				link->dpcd_caps.branch_hw_revision == DP_BRANCH_HW_REV_10 &&
				(link->dpcd_caps.fec_cap.bits.FEC_CAPABLE ||
				link->dpcd_caps.dsc_caps.dsc_basic_caps.fields.dsc_support.DSC_SUPPORT)) {
			/* A TBT3 device is expected to report no support for FEC or DSC to a USB4 DPIA.
			 * Clear FEC and DSC capabilities as a work around if that is not the case.
			 */
			link->wa_flags.dpia_forced_tbt3_mode = true;
			memset(&link->dpcd_caps.dsc_caps, '\0', sizeof(link->dpcd_caps.dsc_caps));
			memset(&link->dpcd_caps.fec_cap, '\0', sizeof(link->dpcd_caps.fec_cap));
			DC_LOG_DSC("Clear DSC SUPPORT for USB4 link(%d) in TBT3 compatibility mode", link->link_index);
		} else
			link->wa_flags.dpia_forced_tbt3_mode = false;
	}

	if (!dpcd_read_sink_ext_caps(link))
		link->dpcd_sink_ext_caps.raw = 0;

	if (link->dpcd_caps.channel_coding_cap.bits.DP_128b_132b_SUPPORTED) {
		DC_LOG_DP2("128b/132b encoding is supported at link %d", link->link_index);

		core_link_read_dpcd(link,
				DP_128b_132b_SUPPORTED_LINK_RATES,
				&link->dpcd_caps.dp_128b_132b_supported_link_rates.raw,
				sizeof(link->dpcd_caps.dp_128b_132b_supported_link_rates.raw));
		if (link->dpcd_caps.dp_128b_132b_supported_link_rates.bits.UHBR20)
			link->reported_link_cap.link_rate = LINK_RATE_UHBR20;
		else if (link->dpcd_caps.dp_128b_132b_supported_link_rates.bits.UHBR13_5)
			link->reported_link_cap.link_rate = LINK_RATE_UHBR13_5;
		else if (link->dpcd_caps.dp_128b_132b_supported_link_rates.bits.UHBR10)
			link->reported_link_cap.link_rate = LINK_RATE_UHBR10;
		else
			dm_error("%s: Invalid RX 128b_132b_supported_link_rates\n", __func__);
		DC_LOG_DP2("128b/132b supported link rates is read at link %d", link->link_index);
		DC_LOG_DP2("\tmax 128b/132b link rate support is %d.%d GHz",
				link->reported_link_cap.link_rate / 100,
				link->reported_link_cap.link_rate % 100);

		core_link_read_dpcd(link,
				DP_SINK_VIDEO_FALLBACK_FORMATS,
				&link->dpcd_caps.fallback_formats.raw,
				sizeof(link->dpcd_caps.fallback_formats.raw));
		DC_LOG_DP2("sink video fallback format is read at link %d", link->link_index);
		if (link->dpcd_caps.fallback_formats.bits.dp_1920x1080_60Hz_24bpp_support)
			DC_LOG_DP2("\t1920x1080@60Hz 24bpp fallback format supported");
		if (link->dpcd_caps.fallback_formats.bits.dp_1280x720_60Hz_24bpp_support)
			DC_LOG_DP2("\t1280x720@60Hz 24bpp fallback format supported");
		if (link->dpcd_caps.fallback_formats.bits.dp_1024x768_60Hz_24bpp_support)
			DC_LOG_DP2("\t1024x768@60Hz 24bpp fallback format supported");
		if (link->dpcd_caps.fallback_formats.raw == 0) {
			DC_LOG_DP2("\tno supported fallback formats, assume 1920x1080@60Hz 24bpp is supported");
			link->dpcd_caps.fallback_formats.bits.dp_1920x1080_60Hz_24bpp_support = 1;
		}

		core_link_read_dpcd(link,
				DP_FEC_CAPABILITY_1,
				&link->dpcd_caps.fec_cap1.raw,
				sizeof(link->dpcd_caps.fec_cap1.raw));
		DC_LOG_DP2("FEC CAPABILITY 1 is read at link %d", link->link_index);
		if (link->dpcd_caps.fec_cap1.bits.AGGREGATED_ERROR_COUNTERS_CAPABLE)
			DC_LOG_DP2("\tFEC aggregated error counters are supported");
	}

	retrieve_cable_id(link);
	dpcd_write_cable_id_to_dprx(link);

	/* Connectivity log: detection */
	CONN_DATA_DETECT(link, dpcd_data, sizeof(dpcd_data), "Rx Caps: ");

	return true;
}

bool dp_overwrite_extended_receiver_cap(struct dc_link *link)
{
	uint8_t dpcd_data[16];
	uint32_t read_dpcd_retry_cnt = 3;
	enum dc_status status = DC_ERROR_UNEXPECTED;
	union dp_downstream_port_present ds_port = { 0 };
	union down_stream_port_count down_strm_port_count;
	union edp_configuration_cap edp_config_cap;

	int i;

	for (i = 0; i < read_dpcd_retry_cnt; i++) {
		status = core_link_read_dpcd(
				link,
				DP_DPCD_REV,
				dpcd_data,
				sizeof(dpcd_data));
		if (status == DC_OK)
			break;
	}

	link->dpcd_caps.dpcd_rev.raw =
		dpcd_data[DP_DPCD_REV - DP_DPCD_REV];

	if (dpcd_data[DP_MAX_LANE_COUNT - DP_DPCD_REV] == 0)
		return false;

	ds_port.byte = dpcd_data[DP_DOWNSTREAMPORT_PRESENT -
			DP_DPCD_REV];

	get_active_converter_info(ds_port.byte, link);

	down_strm_port_count.raw = dpcd_data[DP_DOWN_STREAM_PORT_COUNT -
			DP_DPCD_REV];

	link->dpcd_caps.allow_invalid_MSA_timing_param =
		down_strm_port_count.bits.IGNORE_MSA_TIMING_PARAM;

	link->dpcd_caps.max_ln_count.raw = dpcd_data[
		DP_MAX_LANE_COUNT - DP_DPCD_REV];

	link->dpcd_caps.max_down_spread.raw = dpcd_data[
		DP_MAX_DOWNSPREAD - DP_DPCD_REV];

	link->reported_link_cap.lane_count =
		link->dpcd_caps.max_ln_count.bits.MAX_LANE_COUNT;
	link->reported_link_cap.link_rate = dpcd_data[
		DP_MAX_LINK_RATE - DP_DPCD_REV];
	link->reported_link_cap.link_spread =
		link->dpcd_caps.max_down_spread.bits.MAX_DOWN_SPREAD ?
		LINK_SPREAD_05_DOWNSPREAD_30KHZ : LINK_SPREAD_DISABLED;

	edp_config_cap.raw = dpcd_data[
		DP_EDP_CONFIGURATION_CAP - DP_DPCD_REV];
	link->dpcd_caps.panel_mode_edp =
		edp_config_cap.bits.ALT_SCRAMBLER_RESET;
	link->dpcd_caps.dpcd_display_control_capable =
		edp_config_cap.bits.DPCD_DISPLAY_CONTROL_CAPABLE;

	return true;
}

bool detect_dp_sink_caps(struct dc_link *link)
{
	return retrieve_link_cap(link);
}

static enum dc_link_rate linkRateInKHzToLinkRateMultiplier(uint32_t link_rate_in_khz)
{
	enum dc_link_rate link_rate;
	// LinkRate is normally stored as a multiplier of 0.27 Gbps per lane. Do the translation.
	switch (link_rate_in_khz) {
	case 1620000:
		link_rate = LINK_RATE_LOW;		// Rate_1 (RBR)		- 1.62 Gbps/Lane
		break;
	case 2160000:
		link_rate = LINK_RATE_RATE_2;	// Rate_2			- 2.16 Gbps/Lane
		break;
	case 2430000:
		link_rate = LINK_RATE_RATE_3;	// Rate_3			- 2.43 Gbps/Lane
		break;
	case 2700000:
		link_rate = LINK_RATE_HIGH;		// Rate_4 (HBR)		- 2.70 Gbps/Lane
		break;
	case 3240000:
		link_rate = LINK_RATE_RBR2;		// Rate_5 (RBR2)	- 3.24 Gbps/Lane
		break;
	case 4320000:
		link_rate = LINK_RATE_RATE_6;	// Rate_6			- 4.32 Gbps/Lane
		break;
	case 5400000:
		link_rate = LINK_RATE_HIGH2;	// Rate_7 (HBR2)	- 5.40 Gbps/Lane
		break;
	case 8100000:
		link_rate = LINK_RATE_HIGH3;	// Rate_8 (HBR3)	- 8.10 Gbps/Lane
		break;
	default:
		link_rate = LINK_RATE_UNKNOWN;
		break;
	}
	return link_rate;
}

void detect_edp_sink_caps(struct dc_link *link)
{
	uint8_t supported_link_rates[16];
	uint32_t entry;
	uint32_t link_rate_in_khz;
	enum dc_link_rate link_rate = LINK_RATE_UNKNOWN;
	uint8_t backlight_adj_cap;
	uint8_t general_edp_cap;

	retrieve_link_cap(link);
	link->dpcd_caps.edp_supported_link_rates_count = 0;
	memset(supported_link_rates, 0, sizeof(supported_link_rates));

	/*
	 * edp_supported_link_rates_count is only valid for eDP v1.4 or higher.
	 * Per VESA eDP spec, "The DPCD revision for eDP v1.4 is 13h"
	 */
	if (link->dpcd_caps.dpcd_rev.raw >= DPCD_REV_13 &&
			(link->dc->debug.optimize_edp_link_rate ||
			link->reported_link_cap.link_rate == LINK_RATE_UNKNOWN)) {
		// Read DPCD 00010h - 0001Fh 16 bytes at one shot
		core_link_read_dpcd(link, DP_SUPPORTED_LINK_RATES,
							supported_link_rates, sizeof(supported_link_rates));

		for (entry = 0; entry < 16; entry += 2) {
			// DPCD register reports per-lane link rate = 16-bit link rate capability
			// value X 200 kHz. Need multiplier to find link rate in kHz.
			link_rate_in_khz = (supported_link_rates[entry+1] * 0x100 +
										supported_link_rates[entry]) * 200;

			if (link_rate_in_khz != 0) {
				link_rate = linkRateInKHzToLinkRateMultiplier(link_rate_in_khz);
				link->dpcd_caps.edp_supported_link_rates[link->dpcd_caps.edp_supported_link_rates_count] = link_rate;
				link->dpcd_caps.edp_supported_link_rates_count++;

				if (link->reported_link_cap.link_rate < link_rate)
					link->reported_link_cap.link_rate = link_rate;
			}
		}
	}
	core_link_read_dpcd(link, DP_EDP_BACKLIGHT_ADJUSTMENT_CAP,
						&backlight_adj_cap, sizeof(backlight_adj_cap));

	link->dpcd_caps.dynamic_backlight_capable_edp =
				(backlight_adj_cap & DP_EDP_DYNAMIC_BACKLIGHT_CAP) ? true:false;

	core_link_read_dpcd(link, DP_EDP_GENERAL_CAP_1,
						&general_edp_cap, sizeof(general_edp_cap));

	link->dpcd_caps.set_power_state_capable_edp =
				(general_edp_cap & DP_EDP_SET_POWER_CAP) ? true:false;

	dc_link_set_default_brightness_aux(link);

	core_link_read_dpcd(link, DP_EDP_DPCD_REV,
		&link->dpcd_caps.edp_rev,
		sizeof(link->dpcd_caps.edp_rev));
	/*
	 * PSR is only valid for eDP v1.3 or higher.
	 */
	if (link->dpcd_caps.edp_rev >= DP_EDP_13) {
		core_link_read_dpcd(link, DP_PSR_SUPPORT,
			&link->dpcd_caps.psr_info.psr_version,
			sizeof(link->dpcd_caps.psr_info.psr_version));
		if (link->dpcd_caps.sink_dev_id == DP_BRANCH_DEVICE_ID_001CF8)
			core_link_read_dpcd(link, DP_FORCE_PSRSU_CAPABILITY,
						&link->dpcd_caps.psr_info.force_psrsu_cap,
						sizeof(link->dpcd_caps.psr_info.force_psrsu_cap));
		core_link_read_dpcd(link, DP_PSR_CAPS,
			&link->dpcd_caps.psr_info.psr_dpcd_caps.raw,
			sizeof(link->dpcd_caps.psr_info.psr_dpcd_caps.raw));
		if (link->dpcd_caps.psr_info.psr_dpcd_caps.bits.Y_COORDINATE_REQUIRED) {
			core_link_read_dpcd(link, DP_PSR2_SU_Y_GRANULARITY,
				&link->dpcd_caps.psr_info.psr2_su_y_granularity_cap,
				sizeof(link->dpcd_caps.psr_info.psr2_su_y_granularity_cap));
		}
	}

	/*
	 * ALPM is only valid for eDP v1.4 or higher.
	 */
	if (link->dpcd_caps.dpcd_rev.raw >= DP_EDP_14)
		core_link_read_dpcd(link, DP_RECEIVER_ALPM_CAP,
			&link->dpcd_caps.alpm_caps.raw,
			sizeof(link->dpcd_caps.alpm_caps.raw));
}

void dc_link_dp_enable_hpd(const struct dc_link *link)
{
	struct link_encoder *encoder = link->link_enc;

	if (encoder != NULL && encoder->funcs->enable_hpd != NULL)
		encoder->funcs->enable_hpd(encoder);
}

void dc_link_dp_disable_hpd(const struct dc_link *link)
{
	struct link_encoder *encoder = link->link_enc;

	if (encoder != NULL && encoder->funcs->enable_hpd != NULL)
		encoder->funcs->disable_hpd(encoder);
}

static bool is_dp_phy_pattern(enum dp_test_pattern test_pattern)
{
	if ((DP_TEST_PATTERN_PHY_PATTERN_BEGIN <= test_pattern &&
			test_pattern <= DP_TEST_PATTERN_PHY_PATTERN_END) ||
			test_pattern == DP_TEST_PATTERN_VIDEO_MODE)
		return true;
	else
		return false;
}

static void set_crtc_test_pattern(struct dc_link *link,
				struct pipe_ctx *pipe_ctx,
				enum dp_test_pattern test_pattern,
				enum dp_test_pattern_color_space test_pattern_color_space)
{
	enum controller_dp_test_pattern controller_test_pattern;
	enum dc_color_depth color_depth = pipe_ctx->
		stream->timing.display_color_depth;
	struct bit_depth_reduction_params params;
	struct output_pixel_processor *opp = pipe_ctx->stream_res.opp;
	int width = pipe_ctx->stream->timing.h_addressable +
		pipe_ctx->stream->timing.h_border_left +
		pipe_ctx->stream->timing.h_border_right;
	int height = pipe_ctx->stream->timing.v_addressable +
		pipe_ctx->stream->timing.v_border_bottom +
		pipe_ctx->stream->timing.v_border_top;

	memset(&params, 0, sizeof(params));

	switch (test_pattern) {
	case DP_TEST_PATTERN_COLOR_SQUARES:
		controller_test_pattern =
				CONTROLLER_DP_TEST_PATTERN_COLORSQUARES;
	break;
	case DP_TEST_PATTERN_COLOR_SQUARES_CEA:
		controller_test_pattern =
				CONTROLLER_DP_TEST_PATTERN_COLORSQUARES_CEA;
	break;
	case DP_TEST_PATTERN_VERTICAL_BARS:
		controller_test_pattern =
				CONTROLLER_DP_TEST_PATTERN_VERTICALBARS;
	break;
	case DP_TEST_PATTERN_HORIZONTAL_BARS:
		controller_test_pattern =
				CONTROLLER_DP_TEST_PATTERN_HORIZONTALBARS;
	break;
	case DP_TEST_PATTERN_COLOR_RAMP:
		controller_test_pattern =
				CONTROLLER_DP_TEST_PATTERN_COLORRAMP;
	break;
	default:
		controller_test_pattern =
				CONTROLLER_DP_TEST_PATTERN_VIDEOMODE;
	break;
	}

	switch (test_pattern) {
	case DP_TEST_PATTERN_COLOR_SQUARES:
	case DP_TEST_PATTERN_COLOR_SQUARES_CEA:
	case DP_TEST_PATTERN_VERTICAL_BARS:
	case DP_TEST_PATTERN_HORIZONTAL_BARS:
	case DP_TEST_PATTERN_COLOR_RAMP:
	{
		/* disable bit depth reduction */
		pipe_ctx->stream->bit_depth_params = params;
		opp->funcs->opp_program_bit_depth_reduction(opp, &params);
		if (pipe_ctx->stream_res.tg->funcs->set_test_pattern)
			pipe_ctx->stream_res.tg->funcs->set_test_pattern(pipe_ctx->stream_res.tg,
				controller_test_pattern, color_depth);
		else if (link->dc->hwss.set_disp_pattern_generator) {
			struct pipe_ctx *odm_pipe;
			enum controller_dp_color_space controller_color_space;
			int opp_cnt = 1;
			int offset = 0;
			int dpg_width = width;

			switch (test_pattern_color_space) {
			case DP_TEST_PATTERN_COLOR_SPACE_RGB:
				controller_color_space = CONTROLLER_DP_COLOR_SPACE_RGB;
				break;
			case DP_TEST_PATTERN_COLOR_SPACE_YCBCR601:
				controller_color_space = CONTROLLER_DP_COLOR_SPACE_YCBCR601;
				break;
			case DP_TEST_PATTERN_COLOR_SPACE_YCBCR709:
				controller_color_space = CONTROLLER_DP_COLOR_SPACE_YCBCR709;
				break;
			case DP_TEST_PATTERN_COLOR_SPACE_UNDEFINED:
			default:
				controller_color_space = CONTROLLER_DP_COLOR_SPACE_UDEFINED;
				DC_LOG_ERROR("%s: Color space must be defined for test pattern", __func__);
				ASSERT(0);
				break;
			}

			for (odm_pipe = pipe_ctx->next_odm_pipe; odm_pipe; odm_pipe = odm_pipe->next_odm_pipe)
				opp_cnt++;
			dpg_width = width / opp_cnt;
			offset = dpg_width;

			link->dc->hwss.set_disp_pattern_generator(link->dc,
					pipe_ctx,
					controller_test_pattern,
					controller_color_space,
					color_depth,
					NULL,
					dpg_width,
					height,
					0);

			for (odm_pipe = pipe_ctx->next_odm_pipe; odm_pipe; odm_pipe = odm_pipe->next_odm_pipe) {
				struct output_pixel_processor *odm_opp = odm_pipe->stream_res.opp;

				odm_opp->funcs->opp_program_bit_depth_reduction(odm_opp, &params);
				link->dc->hwss.set_disp_pattern_generator(link->dc,
						odm_pipe,
						controller_test_pattern,
						controller_color_space,
						color_depth,
						NULL,
						dpg_width,
						height,
						offset);
				offset += offset;
			}
		}
	}
	break;
	case DP_TEST_PATTERN_VIDEO_MODE:
	{
		/* restore bitdepth reduction */
		resource_build_bit_depth_reduction_params(pipe_ctx->stream, &params);
		pipe_ctx->stream->bit_depth_params = params;
		opp->funcs->opp_program_bit_depth_reduction(opp, &params);
		if (pipe_ctx->stream_res.tg->funcs->set_test_pattern)
			pipe_ctx->stream_res.tg->funcs->set_test_pattern(pipe_ctx->stream_res.tg,
				CONTROLLER_DP_TEST_PATTERN_VIDEOMODE,
				color_depth);
		else if (link->dc->hwss.set_disp_pattern_generator) {
			struct pipe_ctx *odm_pipe;
			int opp_cnt = 1;
			int dpg_width;

			for (odm_pipe = pipe_ctx->next_odm_pipe; odm_pipe; odm_pipe = odm_pipe->next_odm_pipe)
				opp_cnt++;

			dpg_width = width / opp_cnt;
			for (odm_pipe = pipe_ctx->next_odm_pipe; odm_pipe; odm_pipe = odm_pipe->next_odm_pipe) {
				struct output_pixel_processor *odm_opp = odm_pipe->stream_res.opp;

				odm_opp->funcs->opp_program_bit_depth_reduction(odm_opp, &params);
				link->dc->hwss.set_disp_pattern_generator(link->dc,
						odm_pipe,
						CONTROLLER_DP_TEST_PATTERN_VIDEOMODE,
						CONTROLLER_DP_COLOR_SPACE_UDEFINED,
						color_depth,
						NULL,
						dpg_width,
						height,
						0);
			}
			link->dc->hwss.set_disp_pattern_generator(link->dc,
					pipe_ctx,
					CONTROLLER_DP_TEST_PATTERN_VIDEOMODE,
					CONTROLLER_DP_COLOR_SPACE_UDEFINED,
					color_depth,
					NULL,
					dpg_width,
					height,
					0);
		}
	}
	break;

	default:
	break;
	}
}

bool dc_link_dp_set_test_pattern(
	struct dc_link *link,
	enum dp_test_pattern test_pattern,
	enum dp_test_pattern_color_space test_pattern_color_space,
	const struct link_training_settings *p_link_settings,
	const unsigned char *p_custom_pattern,
	unsigned int cust_pattern_size)
{
	struct pipe_ctx *pipes = link->dc->current_state->res_ctx.pipe_ctx;
	struct pipe_ctx *pipe_ctx = NULL;
	unsigned int lane;
	unsigned int i;
	unsigned char link_qual_pattern[LANE_COUNT_DP_MAX] = {0};
	union dpcd_training_pattern training_pattern;
	enum dpcd_phy_test_patterns pattern;

	memset(&training_pattern, 0, sizeof(training_pattern));

	for (i = 0; i < MAX_PIPES; i++) {
		if (pipes[i].stream == NULL)
			continue;

		if (pipes[i].stream->link == link && !pipes[i].top_pipe && !pipes[i].prev_odm_pipe) {
			pipe_ctx = &pipes[i];
			break;
		}
	}

	if (pipe_ctx == NULL)
		return false;

	/* Reset CRTC Test Pattern if it is currently running and request is VideoMode */
	if (link->test_pattern_enabled && test_pattern ==
			DP_TEST_PATTERN_VIDEO_MODE) {
		/* Set CRTC Test Pattern */
		set_crtc_test_pattern(link, pipe_ctx, test_pattern, test_pattern_color_space);
		dp_set_hw_test_pattern(link, &pipe_ctx->link_res, test_pattern,
				(uint8_t *)p_custom_pattern,
				(uint32_t)cust_pattern_size);

		/* Unblank Stream */
		link->dc->hwss.unblank_stream(
			pipe_ctx,
			&link->verified_link_cap);
		/* TODO:m_pHwss->MuteAudioEndpoint
		 * (pPathMode->pDisplayPath, false);
		 */

		/* Reset Test Pattern state */
		link->test_pattern_enabled = false;

		return true;
	}

	/* Check for PHY Test Patterns */
	if (is_dp_phy_pattern(test_pattern)) {
		/* Set DPCD Lane Settings before running test pattern */
		if (p_link_settings != NULL) {
			if ((link->chip_caps & EXT_DISPLAY_PATH_CAPS__DP_FIXED_VS_EN) &&
					p_link_settings->lttpr_mode == LTTPR_MODE_TRANSPARENT) {
				dp_fixed_vs_pe_set_retimer_lane_settings(
						link,
						p_link_settings->dpcd_lane_settings,
						p_link_settings->link_settings.lane_count);
			} else {
				dp_set_hw_lane_settings(link, &pipe_ctx->link_res, p_link_settings, DPRX);
			}
			dpcd_set_lane_settings(link, p_link_settings, DPRX);
		}

		/* Blank stream if running test pattern */
		if (test_pattern != DP_TEST_PATTERN_VIDEO_MODE) {
			/*TODO:
			 * m_pHwss->
			 * MuteAudioEndpoint(pPathMode->pDisplayPath, true);
			 */
			/* Blank stream */
			pipes->stream_res.stream_enc->funcs->dp_blank(link, pipe_ctx->stream_res.stream_enc);
		}

		dp_set_hw_test_pattern(link, &pipe_ctx->link_res, test_pattern,
				(uint8_t *)p_custom_pattern,
				(uint32_t)cust_pattern_size);

		if (test_pattern != DP_TEST_PATTERN_VIDEO_MODE) {
			/* Set Test Pattern state */
			link->test_pattern_enabled = true;
			if (p_link_settings != NULL)
				dpcd_set_link_settings(link,
						p_link_settings);
		}

		switch (test_pattern) {
		case DP_TEST_PATTERN_VIDEO_MODE:
			pattern = PHY_TEST_PATTERN_NONE;
			break;
		case DP_TEST_PATTERN_D102:
			pattern = PHY_TEST_PATTERN_D10_2;
			break;
		case DP_TEST_PATTERN_SYMBOL_ERROR:
			pattern = PHY_TEST_PATTERN_SYMBOL_ERROR;
			break;
		case DP_TEST_PATTERN_PRBS7:
			pattern = PHY_TEST_PATTERN_PRBS7;
			break;
		case DP_TEST_PATTERN_80BIT_CUSTOM:
			pattern = PHY_TEST_PATTERN_80BIT_CUSTOM;
			break;
		case DP_TEST_PATTERN_CP2520_1:
			pattern = PHY_TEST_PATTERN_CP2520_1;
			break;
		case DP_TEST_PATTERN_CP2520_2:
			pattern = PHY_TEST_PATTERN_CP2520_2;
			break;
		case DP_TEST_PATTERN_CP2520_3:
			pattern = PHY_TEST_PATTERN_CP2520_3;
			break;
		case DP_TEST_PATTERN_128b_132b_TPS1:
			pattern = PHY_TEST_PATTERN_128b_132b_TPS1;
			break;
		case DP_TEST_PATTERN_128b_132b_TPS2:
			pattern = PHY_TEST_PATTERN_128b_132b_TPS2;
			break;
		case DP_TEST_PATTERN_PRBS9:
			pattern = PHY_TEST_PATTERN_PRBS9;
			break;
		case DP_TEST_PATTERN_PRBS11:
			pattern = PHY_TEST_PATTERN_PRBS11;
			break;
		case DP_TEST_PATTERN_PRBS15:
			pattern = PHY_TEST_PATTERN_PRBS15;
			break;
		case DP_TEST_PATTERN_PRBS23:
			pattern = PHY_TEST_PATTERN_PRBS23;
			break;
		case DP_TEST_PATTERN_PRBS31:
			pattern = PHY_TEST_PATTERN_PRBS31;
			break;
		case DP_TEST_PATTERN_264BIT_CUSTOM:
			pattern = PHY_TEST_PATTERN_264BIT_CUSTOM;
			break;
		case DP_TEST_PATTERN_SQUARE_PULSE:
			pattern = PHY_TEST_PATTERN_SQUARE_PULSE;
			break;
		default:
			return false;
		}

		if (test_pattern == DP_TEST_PATTERN_VIDEO_MODE
		/*TODO:&& !pPathMode->pDisplayPath->IsTargetPoweredOn()*/)
			return false;

		if (link->dpcd_caps.dpcd_rev.raw >= DPCD_REV_12) {
#if defined(CONFIG_DRM_AMD_DC_DCN)
			if (test_pattern == DP_TEST_PATTERN_SQUARE_PULSE)
				core_link_write_dpcd(link,
						DP_LINK_SQUARE_PATTERN,
						p_custom_pattern,
						1);

#endif
			/* tell receiver that we are sending qualification
			 * pattern DP 1.2 or later - DP receiver's link quality
			 * pattern is set using DPCD LINK_QUAL_LANEx_SET
			 * register (0x10B~0x10E)\
			 */
			for (lane = 0; lane < LANE_COUNT_DP_MAX; lane++)
				link_qual_pattern[lane] =
						(unsigned char)(pattern);

			core_link_write_dpcd(link,
					DP_LINK_QUAL_LANE0_SET,
					link_qual_pattern,
					sizeof(link_qual_pattern));
		} else if (link->dpcd_caps.dpcd_rev.raw >= DPCD_REV_10 ||
			   link->dpcd_caps.dpcd_rev.raw == 0) {
			/* tell receiver that we are sending qualification
			 * pattern DP 1.1a or earlier - DP receiver's link
			 * quality pattern is set using
			 * DPCD TRAINING_PATTERN_SET -> LINK_QUAL_PATTERN_SET
			 * register (0x102). We will use v_1.3 when we are
			 * setting test pattern for DP 1.1.
			 */
			core_link_read_dpcd(link, DP_TRAINING_PATTERN_SET,
					    &training_pattern.raw,
					    sizeof(training_pattern));
			training_pattern.v1_3.LINK_QUAL_PATTERN_SET = pattern;
			core_link_write_dpcd(link, DP_TRAINING_PATTERN_SET,
					     &training_pattern.raw,
					     sizeof(training_pattern));
		}
	} else {
		enum dc_color_space color_space = COLOR_SPACE_UNKNOWN;

		switch (test_pattern_color_space) {
		case DP_TEST_PATTERN_COLOR_SPACE_RGB:
			color_space = COLOR_SPACE_SRGB;
			if (test_pattern == DP_TEST_PATTERN_COLOR_SQUARES_CEA)
				color_space = COLOR_SPACE_SRGB_LIMITED;
			break;

		case DP_TEST_PATTERN_COLOR_SPACE_YCBCR601:
			color_space = COLOR_SPACE_YCBCR601;
			if (test_pattern == DP_TEST_PATTERN_COLOR_SQUARES_CEA)
				color_space = COLOR_SPACE_YCBCR601_LIMITED;
			break;
		case DP_TEST_PATTERN_COLOR_SPACE_YCBCR709:
			color_space = COLOR_SPACE_YCBCR709;
			if (test_pattern == DP_TEST_PATTERN_COLOR_SQUARES_CEA)
				color_space = COLOR_SPACE_YCBCR709_LIMITED;
			break;
		default:
			break;
		}

		if (pipe_ctx->stream_res.tg->funcs->lock_doublebuffer_enable) {
			if (pipe_ctx->stream && should_use_dmub_lock(pipe_ctx->stream->link)) {
				union dmub_hw_lock_flags hw_locks = { 0 };
				struct dmub_hw_lock_inst_flags inst_flags = { 0 };

				hw_locks.bits.lock_dig = 1;
				inst_flags.dig_inst = pipe_ctx->stream_res.tg->inst;

				dmub_hw_lock_mgr_cmd(link->ctx->dmub_srv,
							true,
							&hw_locks,
							&inst_flags);
			} else
				pipe_ctx->stream_res.tg->funcs->lock_doublebuffer_enable(
						pipe_ctx->stream_res.tg);
		}

		pipe_ctx->stream_res.tg->funcs->lock(pipe_ctx->stream_res.tg);
		/* update MSA to requested color space */
		pipe_ctx->stream_res.stream_enc->funcs->dp_set_stream_attribute(pipe_ctx->stream_res.stream_enc,
				&pipe_ctx->stream->timing,
				color_space,
				pipe_ctx->stream->use_vsc_sdp_for_colorimetry,
				link->dpcd_caps.dprx_feature.bits.SST_SPLIT_SDP_CAP);

		if (pipe_ctx->stream->use_vsc_sdp_for_colorimetry) {
			if (test_pattern == DP_TEST_PATTERN_COLOR_SQUARES_CEA)
				pipe_ctx->stream->vsc_infopacket.sb[17] |= (1 << 7); // sb17 bit 7 Dynamic Range: 0 = VESA range, 1 = CTA range
			else
				pipe_ctx->stream->vsc_infopacket.sb[17] &= ~(1 << 7);
			resource_build_info_frame(pipe_ctx);
			link->dc->hwss.update_info_frame(pipe_ctx);
		}

		/* CRTC Patterns */
		set_crtc_test_pattern(link, pipe_ctx, test_pattern, test_pattern_color_space);
		pipe_ctx->stream_res.tg->funcs->unlock(pipe_ctx->stream_res.tg);
		pipe_ctx->stream_res.tg->funcs->wait_for_state(pipe_ctx->stream_res.tg,
				CRTC_STATE_VACTIVE);
		pipe_ctx->stream_res.tg->funcs->wait_for_state(pipe_ctx->stream_res.tg,
				CRTC_STATE_VBLANK);
		pipe_ctx->stream_res.tg->funcs->wait_for_state(pipe_ctx->stream_res.tg,
				CRTC_STATE_VACTIVE);

		if (pipe_ctx->stream_res.tg->funcs->lock_doublebuffer_disable) {
			if (pipe_ctx->stream && should_use_dmub_lock(pipe_ctx->stream->link)) {
				union dmub_hw_lock_flags hw_locks = { 0 };
				struct dmub_hw_lock_inst_flags inst_flags = { 0 };

				hw_locks.bits.lock_dig = 1;
				inst_flags.dig_inst = pipe_ctx->stream_res.tg->inst;

				dmub_hw_lock_mgr_cmd(link->ctx->dmub_srv,
							false,
							&hw_locks,
							&inst_flags);
			} else
				pipe_ctx->stream_res.tg->funcs->lock_doublebuffer_disable(
						pipe_ctx->stream_res.tg);
		}

		/* Set Test Pattern state */
		link->test_pattern_enabled = true;
	}

	return true;
}

void dp_enable_mst_on_sink(struct dc_link *link, bool enable)
{
	unsigned char mstmCntl;

	core_link_read_dpcd(link, DP_MSTM_CTRL, &mstmCntl, 1);
	if (enable)
		mstmCntl |= DP_MST_EN;
	else
		mstmCntl &= (~DP_MST_EN);

	core_link_write_dpcd(link, DP_MSTM_CTRL, &mstmCntl, 1);
}

void dp_set_panel_mode(struct dc_link *link, enum dp_panel_mode panel_mode)
{
	union dpcd_edp_config edp_config_set;
	bool panel_mode_edp = false;

	memset(&edp_config_set, '\0', sizeof(union dpcd_edp_config));

	if (panel_mode != DP_PANEL_MODE_DEFAULT) {

		switch (panel_mode) {
		case DP_PANEL_MODE_EDP:
		case DP_PANEL_MODE_SPECIAL:
			panel_mode_edp = true;
			break;

		default:
				break;
		}

		/*set edp panel mode in receiver*/
		core_link_read_dpcd(
			link,
			DP_EDP_CONFIGURATION_SET,
			&edp_config_set.raw,
			sizeof(edp_config_set.raw));

		if (edp_config_set.bits.PANEL_MODE_EDP
			!= panel_mode_edp) {
			enum dc_status result;

			edp_config_set.bits.PANEL_MODE_EDP =
			panel_mode_edp;
			result = core_link_write_dpcd(
				link,
				DP_EDP_CONFIGURATION_SET,
				&edp_config_set.raw,
				sizeof(edp_config_set.raw));

			ASSERT(result == DC_OK);
		}
	}
	DC_LOG_DETECTION_DP_CAPS("Link: %d eDP panel mode supported: %d "
		 "eDP panel mode enabled: %d \n",
		 link->link_index,
		 link->dpcd_caps.panel_mode_edp,
		 panel_mode_edp);
}

enum dp_panel_mode dp_get_panel_mode(struct dc_link *link)
{
	/* We need to explicitly check that connector
	 * is not DP. Some Travis_VGA get reported
	 * by video bios as DP.
	 */
	if (link->connector_signal != SIGNAL_TYPE_DISPLAY_PORT) {

		switch (link->dpcd_caps.branch_dev_id) {
		case DP_BRANCH_DEVICE_ID_0022B9:
			/* alternate scrambler reset is required for Travis
			 * for the case when external chip does not
			 * provide sink device id, alternate scrambler
			 * scheme will  be overriden later by querying
			 * Encoder features
			 */
			if (strncmp(
				link->dpcd_caps.branch_dev_name,
				DP_VGA_LVDS_CONVERTER_ID_2,
				sizeof(
				link->dpcd_caps.
				branch_dev_name)) == 0) {
					return DP_PANEL_MODE_SPECIAL;
			}
			break;
		case DP_BRANCH_DEVICE_ID_00001A:
			/* alternate scrambler reset is required for Travis
			 * for the case when external chip does not provide
			 * sink device id, alternate scrambler scheme will
			 * be overriden later by querying Encoder feature
			 */
			if (strncmp(link->dpcd_caps.branch_dev_name,
				DP_VGA_LVDS_CONVERTER_ID_3,
				sizeof(
				link->dpcd_caps.
				branch_dev_name)) == 0) {
					return DP_PANEL_MODE_SPECIAL;
			}
			break;
		default:
			break;
		}
	}

	if (link->dpcd_caps.panel_mode_edp &&
		(link->connector_signal == SIGNAL_TYPE_EDP ||
		 (link->connector_signal == SIGNAL_TYPE_DISPLAY_PORT &&
		  link->is_internal_display))) {
		return DP_PANEL_MODE_EDP;
	}

	return DP_PANEL_MODE_DEFAULT;
}

enum dc_status dp_set_fec_ready(struct dc_link *link, const struct link_resource *link_res, bool ready)
{
	/* FEC has to be "set ready" before the link training.
	 * The policy is to always train with FEC
	 * if the sink supports it and leave it enabled on link.
	 * If FEC is not supported, disable it.
	 */
	struct link_encoder *link_enc = NULL;
	enum dc_status status = DC_OK;
	uint8_t fec_config = 0;

	link_enc = link_enc_cfg_get_link_enc(link);
	ASSERT(link_enc);

	if (!dc_link_should_enable_fec(link))
		return status;

	if (link_enc->funcs->fec_set_ready &&
			link->dpcd_caps.fec_cap.bits.FEC_CAPABLE) {
		if (ready) {
			fec_config = 1;
			status = core_link_write_dpcd(link,
					DP_FEC_CONFIGURATION,
					&fec_config,
					sizeof(fec_config));
			if (status == DC_OK) {
				link_enc->funcs->fec_set_ready(link_enc, true);
				link->fec_state = dc_link_fec_ready;
			} else {
				link_enc->funcs->fec_set_ready(link_enc, false);
				link->fec_state = dc_link_fec_not_ready;
				dm_error("dpcd write failed to set fec_ready");
			}
		} else if (link->fec_state == dc_link_fec_ready) {
			fec_config = 0;
			status = core_link_write_dpcd(link,
					DP_FEC_CONFIGURATION,
					&fec_config,
					sizeof(fec_config));
			link_enc->funcs->fec_set_ready(link_enc, false);
			link->fec_state = dc_link_fec_not_ready;
		}
	}

	return status;
}

void dp_set_fec_enable(struct dc_link *link, bool enable)
{
	struct link_encoder *link_enc = NULL;

	link_enc = link_enc_cfg_get_link_enc(link);
	ASSERT(link_enc);

	if (!dc_link_should_enable_fec(link))
		return;

	if (link_enc->funcs->fec_set_enable &&
			link->dpcd_caps.fec_cap.bits.FEC_CAPABLE) {
		if (link->fec_state == dc_link_fec_ready && enable) {
			/* Accord to DP spec, FEC enable sequence can first
			 * be transmitted anytime after 1000 LL codes have
			 * been transmitted on the link after link training
			 * completion. Using 1 lane RBR should have the maximum
			 * time for transmitting 1000 LL codes which is 6.173 us.
			 * So use 7 microseconds delay instead.
			 */
			udelay(7);
			link_enc->funcs->fec_set_enable(link_enc, true);
			link->fec_state = dc_link_fec_enabled;
		} else if (link->fec_state == dc_link_fec_enabled && !enable) {
			link_enc->funcs->fec_set_enable(link_enc, false);
			link->fec_state = dc_link_fec_ready;
		}
	}
}

void dpcd_set_source_specific_data(struct dc_link *link)
{
	if (!link->dc->vendor_signature.is_valid) {
		enum dc_status __maybe_unused result_write_min_hblank = DC_NOT_SUPPORTED;
		struct dpcd_amd_signature amd_signature = {0};
		struct dpcd_amd_device_id amd_device_id = {0};

		amd_device_id.device_id_byte1 =
				(uint8_t)(link->ctx->asic_id.chip_id);
		amd_device_id.device_id_byte2 =
				(uint8_t)(link->ctx->asic_id.chip_id >> 8);
		amd_device_id.dce_version =
				(uint8_t)(link->ctx->dce_version);
		amd_device_id.dal_version_byte1 = 0x0; // needed? where to get?
		amd_device_id.dal_version_byte2 = 0x0; // needed? where to get?

		core_link_read_dpcd(link, DP_SOURCE_OUI,
				(uint8_t *)(&amd_signature),
				sizeof(amd_signature));

		if (!((amd_signature.AMD_IEEE_TxSignature_byte1 == 0x0) &&
			(amd_signature.AMD_IEEE_TxSignature_byte2 == 0x0) &&
			(amd_signature.AMD_IEEE_TxSignature_byte3 == 0x1A))) {

			amd_signature.AMD_IEEE_TxSignature_byte1 = 0x0;
			amd_signature.AMD_IEEE_TxSignature_byte2 = 0x0;
			amd_signature.AMD_IEEE_TxSignature_byte3 = 0x1A;

			core_link_write_dpcd(link, DP_SOURCE_OUI,
				(uint8_t *)(&amd_signature),
				sizeof(amd_signature));
		}

		core_link_write_dpcd(link, DP_SOURCE_OUI+0x03,
				(uint8_t *)(&amd_device_id),
				sizeof(amd_device_id));

		if (link->ctx->dce_version >= DCN_VERSION_2_0 &&
			link->dc->caps.min_horizontal_blanking_period != 0) {

			uint8_t hblank_size = (uint8_t)link->dc->caps.min_horizontal_blanking_period;

			if (link->preferred_link_setting.dpcd_source_device_specific_field_support) {
				result_write_min_hblank = core_link_write_dpcd(link,
					DP_SOURCE_MINIMUM_HBLANK_SUPPORTED, (uint8_t *)(&hblank_size),
					sizeof(hblank_size));

				if (result_write_min_hblank == DC_ERROR_UNEXPECTED)
					link->preferred_link_setting.dpcd_source_device_specific_field_support = false;
			} else {
				DC_LOG_DC("Sink device does not support 00340h DPCD write. Skipping on purpose.\n");
			}
		}

		DC_TRACE_LEVEL_MESSAGE(DAL_TRACE_LEVEL_INFORMATION,
							WPP_BIT_FLAG_DC_DETECTION_DP_CAPS,
							"result=%u link_index=%u enum dce_version=%d DPCD=0x%04X min_hblank=%u branch_dev_id=0x%x branch_dev_name='%c%c%c%c%c%c'",
							result_write_min_hblank,
							link->link_index,
							link->ctx->dce_version,
							DP_SOURCE_MINIMUM_HBLANK_SUPPORTED,
							link->dc->caps.min_horizontal_blanking_period,
							link->dpcd_caps.branch_dev_id,
							link->dpcd_caps.branch_dev_name[0],
							link->dpcd_caps.branch_dev_name[1],
							link->dpcd_caps.branch_dev_name[2],
							link->dpcd_caps.branch_dev_name[3],
							link->dpcd_caps.branch_dev_name[4],
							link->dpcd_caps.branch_dev_name[5]);
	} else {
		core_link_write_dpcd(link, DP_SOURCE_OUI,
				link->dc->vendor_signature.data.raw,
				sizeof(link->dc->vendor_signature.data.raw));
	}
}

void dpcd_write_cable_id_to_dprx(struct dc_link *link)
{
	if (!link->dpcd_caps.channel_coding_cap.bits.DP_128b_132b_SUPPORTED ||
			link->dpcd_caps.cable_id.raw == 0 ||
			link->dprx_states.cable_id_written)
		return;

	core_link_write_dpcd(link, DP_CABLE_ATTRIBUTES_UPDATED_BY_DPTX,
			&link->dpcd_caps.cable_id.raw,
			sizeof(link->dpcd_caps.cable_id.raw));

	link->dprx_states.cable_id_written = 1;
}

bool dc_link_set_backlight_level_nits(struct dc_link *link,
		bool isHDR,
		uint32_t backlight_millinits,
		uint32_t transition_time_in_ms)
{
	struct dpcd_source_backlight_set dpcd_backlight_set;
	uint8_t backlight_control = isHDR ? 1 : 0;

	if (!link || (link->connector_signal != SIGNAL_TYPE_EDP &&
			link->connector_signal != SIGNAL_TYPE_DISPLAY_PORT))
		return false;

	// OLEDs have no PWM, they can only use AUX
	if (link->dpcd_sink_ext_caps.bits.oled == 1)
		backlight_control = 1;

	*(uint32_t *)&dpcd_backlight_set.backlight_level_millinits = backlight_millinits;
	*(uint16_t *)&dpcd_backlight_set.backlight_transition_time_ms = (uint16_t)transition_time_in_ms;


	if (core_link_write_dpcd(link, DP_SOURCE_BACKLIGHT_LEVEL,
			(uint8_t *)(&dpcd_backlight_set),
			sizeof(dpcd_backlight_set)) != DC_OK)
		return false;

	if (core_link_write_dpcd(link, DP_SOURCE_BACKLIGHT_CONTROL,
			&backlight_control, 1) != DC_OK)
		return false;

	return true;
}

bool dc_link_get_backlight_level_nits(struct dc_link *link,
		uint32_t *backlight_millinits_avg,
		uint32_t *backlight_millinits_peak)
{
	union dpcd_source_backlight_get dpcd_backlight_get;

	memset(&dpcd_backlight_get, 0, sizeof(union dpcd_source_backlight_get));

	if (!link || (link->connector_signal != SIGNAL_TYPE_EDP &&
			link->connector_signal != SIGNAL_TYPE_DISPLAY_PORT))
		return false;

	if (core_link_read_dpcd(link, DP_SOURCE_BACKLIGHT_CURRENT_PEAK,
			dpcd_backlight_get.raw,
			sizeof(union dpcd_source_backlight_get)) != DC_OK)
		return false;

	*backlight_millinits_avg =
		dpcd_backlight_get.bytes.backlight_millinits_avg;
	*backlight_millinits_peak =
		dpcd_backlight_get.bytes.backlight_millinits_peak;

	/* On non-supported panels dpcd_read usually succeeds with 0 returned */
	if (*backlight_millinits_avg == 0 ||
			*backlight_millinits_avg > *backlight_millinits_peak)
		return false;

	return true;
}

bool dc_link_backlight_enable_aux(struct dc_link *link, bool enable)
{
	uint8_t backlight_enable = enable ? 1 : 0;

	if (!link || (link->connector_signal != SIGNAL_TYPE_EDP &&
		link->connector_signal != SIGNAL_TYPE_DISPLAY_PORT))
		return false;

	if (core_link_write_dpcd(link, DP_SOURCE_BACKLIGHT_ENABLE,
		&backlight_enable, 1) != DC_OK)
		return false;

	return true;
}

// we read default from 0x320 because we expect BIOS wrote it there
// regular get_backlight_nit reads from panel set at 0x326
bool dc_link_read_default_bl_aux(struct dc_link *link, uint32_t *backlight_millinits)
{
	if (!link || (link->connector_signal != SIGNAL_TYPE_EDP &&
		link->connector_signal != SIGNAL_TYPE_DISPLAY_PORT))
		return false;

	if (core_link_read_dpcd(link, DP_SOURCE_BACKLIGHT_LEVEL,
		(uint8_t *) backlight_millinits,
		sizeof(uint32_t)) != DC_OK)
		return false;

	return true;
}

bool dc_link_set_default_brightness_aux(struct dc_link *link)
{
	uint32_t default_backlight;

	if (link && link->dpcd_sink_ext_caps.bits.oled == 1) {
		if (!dc_link_read_default_bl_aux(link, &default_backlight))
			default_backlight = 150000;
		// if < 5 nits or > 5000, it might be wrong readback
		if (default_backlight < 5000 || default_backlight > 5000000)
			default_backlight = 150000; //

		return dc_link_set_backlight_level_nits(link, true,
				default_backlight, 0);
	}
	return false;
}

bool is_edp_ilr_optimization_required(struct dc_link *link, struct dc_crtc_timing *crtc_timing)
{
	struct dc_link_settings link_setting;
	uint8_t link_bw_set;
	uint8_t link_rate_set;
	uint32_t req_bw;
	union lane_count_set lane_count_set = {0};

	ASSERT(link || crtc_timing); // invalid input

	if (link->dpcd_caps.edp_supported_link_rates_count == 0 ||
			!link->dc->debug.optimize_edp_link_rate)
		return false;


	// Read DPCD 00100h to find if standard link rates are set
	core_link_read_dpcd(link, DP_LINK_BW_SET,
				&link_bw_set, sizeof(link_bw_set));

	if (link_bw_set) {
		DC_LOG_EVENT_LINK_TRAINING("eDP ILR: Optimization required, VBIOS used link_bw_set\n");
		return true;
	}

	// Read DPCD 00115h to find the edp link rate set used
	core_link_read_dpcd(link, DP_LINK_RATE_SET,
			    &link_rate_set, sizeof(link_rate_set));

	// Read DPCD 00101h to find out the number of lanes currently set
	core_link_read_dpcd(link, DP_LANE_COUNT_SET,
				&lane_count_set.raw, sizeof(lane_count_set));

	req_bw = dc_bandwidth_in_kbps_from_timing(crtc_timing);

	if (!crtc_timing->flags.DSC)
		decide_edp_link_settings(link, &link_setting, req_bw);
	else
		decide_edp_link_settings_with_dsc(link, &link_setting, req_bw, LINK_RATE_UNKNOWN);

	if (link->dpcd_caps.edp_supported_link_rates[link_rate_set] != link_setting.link_rate ||
			lane_count_set.bits.LANE_COUNT_SET != link_setting.lane_count) {
		DC_LOG_EVENT_LINK_TRAINING("eDP ILR: Optimization required, VBIOS link_rate_set not optimal\n");
		return true;
	}

	DC_LOG_EVENT_LINK_TRAINING("eDP ILR: No optimization required, VBIOS set optimal link_rate_set\n");
	return false;
}

enum dp_link_encoding dp_get_link_encoding_format(const struct dc_link_settings *link_settings)
{
	if ((link_settings->link_rate >= LINK_RATE_LOW) &&
			(link_settings->link_rate <= LINK_RATE_HIGH3))
		return DP_8b_10b_ENCODING;
	else if ((link_settings->link_rate >= LINK_RATE_UHBR10) &&
			(link_settings->link_rate <= LINK_RATE_UHBR20))
		return DP_128b_132b_ENCODING;
	return DP_UNKNOWN_ENCODING;
}

enum dp_link_encoding dc_link_dp_mst_decide_link_encoding_format(const struct dc_link *link)
{
	struct dc_link_settings link_settings = {0};

	if (!dc_is_dp_signal(link->connector_signal))
		return DP_UNKNOWN_ENCODING;

	if (link->preferred_link_setting.lane_count !=
			LANE_COUNT_UNKNOWN &&
			link->preferred_link_setting.link_rate !=
					LINK_RATE_UNKNOWN) {
		link_settings = link->preferred_link_setting;
	} else {
		decide_mst_link_settings(link, &link_settings);
	}

	return dp_get_link_encoding_format(&link_settings);
}

// TODO - DP2.0 Link: Fix get_lane_status to handle LTTPR offset (SST and MST)
static void get_lane_status(
	struct dc_link *link,
	uint32_t lane_count,
	union lane_status *status,
	union lane_align_status_updated *status_updated)
{
	unsigned int lane;
	uint8_t dpcd_buf[3] = {0};

	if (status == NULL || status_updated == NULL) {
		return;
	}

	core_link_read_dpcd(
			link,
			DP_LANE0_1_STATUS,
			dpcd_buf,
			sizeof(dpcd_buf));

	for (lane = 0; lane < lane_count; lane++) {
		status[lane].raw = get_nibble_at_index(&dpcd_buf[0], lane);
	}

	status_updated->raw = dpcd_buf[2];
}

bool dpcd_write_128b_132b_sst_payload_allocation_table(
		const struct dc_stream_state *stream,
		struct dc_link *link,
		struct link_mst_stream_allocation_table *proposed_table,
		bool allocate)
{
	const uint8_t vc_id = 1; /// VC ID always 1 for SST
	const uint8_t start_time_slot = 0; /// Always start at time slot 0 for SST
	bool result = false;
	uint8_t req_slot_count = 0;
	struct fixed31_32 avg_time_slots_per_mtp = { 0 };
	union payload_table_update_status update_status = { 0 };
	const uint32_t max_retries = 30;
	uint32_t retries = 0;

	if (allocate)	{
		avg_time_slots_per_mtp = calculate_sst_avg_time_slots_per_mtp(stream, link);
		req_slot_count = dc_fixpt_ceil(avg_time_slots_per_mtp);
		/// Validation should filter out modes that exceed link BW
		ASSERT(req_slot_count <= MAX_MTP_SLOT_COUNT);
		if (req_slot_count > MAX_MTP_SLOT_COUNT)
			return false;
	} else {
		/// Leave req_slot_count = 0 if allocate is false.
	}

	proposed_table->stream_count = 1; /// Always 1 stream for SST
	proposed_table->stream_allocations[0].slot_count = req_slot_count;
	proposed_table->stream_allocations[0].vcp_id = vc_id;

	if (link->aux_access_disabled)
		return true;

	/// Write DPCD 2C0 = 1 to start updating
	update_status.bits.VC_PAYLOAD_TABLE_UPDATED = 1;
	core_link_write_dpcd(
			link,
			DP_PAYLOAD_TABLE_UPDATE_STATUS,
			&update_status.raw,
			1);

	/// Program the changes in DPCD 1C0 - 1C2
	ASSERT(vc_id == 1);
	core_link_write_dpcd(
			link,
			DP_PAYLOAD_ALLOCATE_SET,
			&vc_id,
			1);

	ASSERT(start_time_slot == 0);
	core_link_write_dpcd(
			link,
			DP_PAYLOAD_ALLOCATE_START_TIME_SLOT,
			&start_time_slot,
			1);

	core_link_write_dpcd(
			link,
			DP_PAYLOAD_ALLOCATE_TIME_SLOT_COUNT,
			&req_slot_count,
			1);

	/// Poll till DPCD 2C0 read 1
	/// Try for at least 150ms (30 retries, with 5ms delay after each attempt)

	while (retries < max_retries) {
		if (core_link_read_dpcd(
				link,
				DP_PAYLOAD_TABLE_UPDATE_STATUS,
				&update_status.raw,
				1) == DC_OK) {
			if (update_status.bits.VC_PAYLOAD_TABLE_UPDATED == 1) {
				DC_LOG_DP2("SST Update Payload: downstream payload table updated.");
				result = true;
				break;
			}
		} else {
			union dpcd_rev dpcdRev;

			if (core_link_read_dpcd(
					link,
					DP_DPCD_REV,
					&dpcdRev.raw,
					1) != DC_OK) {
				DC_LOG_ERROR("SST Update Payload: Unable to read DPCD revision "
						"of sink while polling payload table "
						"updated status bit.");
				break;
			}
		}
		retries++;
		msleep(5);
	}

	if (!result && retries == max_retries) {
		DC_LOG_ERROR("SST Update Payload: Payload table not updated after retries, "
				"continue on. Something is wrong with the branch.");
		// TODO - DP2.0 Payload: Read and log the payload table from downstream branch
	}

	return result;
}

bool dpcd_poll_for_allocation_change_trigger(struct dc_link *link)
{
	/*
	 * wait for ACT handled
	 */
	int i;
	const int act_retries = 30;
	enum act_return_status result = ACT_FAILED;
	union payload_table_update_status update_status = {0};
	union lane_status dpcd_lane_status[LANE_COUNT_DP_MAX];
	union lane_align_status_updated lane_status_updated;

	if (link->aux_access_disabled)
		return true;
	for (i = 0; i < act_retries; i++) {
		get_lane_status(link, link->cur_link_settings.lane_count, dpcd_lane_status, &lane_status_updated);

		if (!dp_is_cr_done(link->cur_link_settings.lane_count, dpcd_lane_status) ||
				!dp_is_ch_eq_done(link->cur_link_settings.lane_count, dpcd_lane_status) ||
				!dp_is_symbol_locked(link->cur_link_settings.lane_count, dpcd_lane_status) ||
				!dp_is_interlane_aligned(lane_status_updated)) {
			DC_LOG_ERROR("SST Update Payload: Link loss occurred while "
					"polling for ACT handled.");
			result = ACT_LINK_LOST;
			break;
		}
		core_link_read_dpcd(
				link,
				DP_PAYLOAD_TABLE_UPDATE_STATUS,
				&update_status.raw,
				1);

		if (update_status.bits.ACT_HANDLED == 1) {
			DC_LOG_DP2("SST Update Payload: ACT handled by downstream.");
			result = ACT_SUCCESS;
			break;
		}

		msleep(5);
	}

	if (result == ACT_FAILED) {
		DC_LOG_ERROR("SST Update Payload: ACT still not handled after retries, "
				"continue on. Something is wrong with the branch.");
	}

	return (result == ACT_SUCCESS);
}

struct fixed31_32 calculate_sst_avg_time_slots_per_mtp(
		const struct dc_stream_state *stream,
		const struct dc_link *link)
{
	struct fixed31_32 link_bw_effective =
			dc_fixpt_from_int(
					dc_link_bandwidth_kbps(link, &link->cur_link_settings));
	struct fixed31_32 timeslot_bw_effective =
			dc_fixpt_div_int(link_bw_effective, MAX_MTP_SLOT_COUNT);
	struct fixed31_32 timing_bw =
			dc_fixpt_from_int(
					dc_bandwidth_in_kbps_from_timing(&stream->timing));
	struct fixed31_32 avg_time_slots_per_mtp =
			dc_fixpt_div(timing_bw, timeslot_bw_effective);

	return avg_time_slots_per_mtp;
}

bool is_dp_128b_132b_signal(struct pipe_ctx *pipe_ctx)
{
	/* If this assert is hit then we have a link encoder dynamic management issue */
	ASSERT(pipe_ctx->stream_res.hpo_dp_stream_enc ? pipe_ctx->link_res.hpo_dp_link_enc != NULL : true);
	return (pipe_ctx->stream_res.hpo_dp_stream_enc &&
			pipe_ctx->link_res.hpo_dp_link_enc &&
			dc_is_dp_signal(pipe_ctx->stream->signal));
}

void edp_panel_backlight_power_on(struct dc_link *link, bool wait_for_hpd)
{
	if (link->connector_signal != SIGNAL_TYPE_EDP)
		return;

	link->dc->hwss.edp_power_control(link, true);
	if (wait_for_hpd)
		link->dc->hwss.edp_wait_for_hpd_ready(link, true);
	if (link->dc->hwss.edp_backlight_control)
		link->dc->hwss.edp_backlight_control(link, true);
}

void dc_link_clear_dprx_states(struct dc_link *link)
{
	memset(&link->dprx_states, 0, sizeof(link->dprx_states));
}

void dp_receiver_power_ctrl(struct dc_link *link, bool on)
{
	uint8_t state;

	state = on ? DP_POWER_STATE_D0 : DP_POWER_STATE_D3;

	if (link->sync_lt_in_progress)
		return;

	core_link_write_dpcd(link, DP_SET_POWER, &state,
						 sizeof(state));

}

void dp_source_sequence_trace(struct dc_link *link, uint8_t dp_test_mode)
{
	if (link != NULL && link->dc->debug.enable_driver_sequence_debug)
		core_link_write_dpcd(link, DP_SOURCE_SEQUENCE,
					&dp_test_mode, sizeof(dp_test_mode));
}


static uint8_t convert_to_count(uint8_t lttpr_repeater_count)
{
	switch (lttpr_repeater_count) {
	case 0x80: // 1 lttpr repeater
		return 1;
	case 0x40: // 2 lttpr repeaters
		return 2;
	case 0x20: // 3 lttpr repeaters
		return 3;
	case 0x10: // 4 lttpr repeaters
		return 4;
	case 0x08: // 5 lttpr repeaters
		return 5;
	case 0x04: // 6 lttpr repeaters
		return 6;
	case 0x02: // 7 lttpr repeaters
		return 7;
	case 0x01: // 8 lttpr repeaters
		return 8;
	default:
		break;
	}
	return 0; // invalid value
}

static inline bool is_immediate_downstream(struct dc_link *link, uint32_t offset)
{
	return (convert_to_count(link->dpcd_caps.lttpr_caps.phy_repeater_cnt) == offset);
}

void dp_enable_link_phy(
	struct dc_link *link,
	const struct link_resource *link_res,
	enum signal_type signal,
	enum clock_source_id clock_source,
	const struct dc_link_settings *link_settings)
{
	link->cur_link_settings = *link_settings;
	link->dc->hwss.enable_dp_link_output(link, link_res, signal,
			clock_source, link_settings);
	dp_receiver_power_ctrl(link, true);
}

void edp_add_delay_for_T9(struct dc_link *link)
{
	if (link && link->panel_config.pps.extra_delay_backlight_off > 0)
		udelay(link->panel_config.pps.extra_delay_backlight_off * 1000);
}

bool edp_receiver_ready_T9(struct dc_link *link)
{
	unsigned int tries = 0;
	unsigned char sinkstatus = 0;
	unsigned char edpRev = 0;
	enum dc_status result = DC_OK;

	result = core_link_read_dpcd(link, DP_EDP_DPCD_REV, &edpRev, sizeof(edpRev));

	/* start from eDP version 1.2, SINK_STAUS indicate the sink is ready.*/
	if (result == DC_OK && edpRev >= DP_EDP_12) {
		do {
			sinkstatus = 1;
			result = core_link_read_dpcd(link, DP_SINK_STATUS, &sinkstatus, sizeof(sinkstatus));
			if (sinkstatus == 0)
				break;
			if (result != DC_OK)
				break;
			udelay(100); //MAx T9
		} while (++tries < 50);
	}

	return result;
}
bool edp_receiver_ready_T7(struct dc_link *link)
{
	unsigned char sinkstatus = 0;
	unsigned char edpRev = 0;
	enum dc_status result = DC_OK;

	/* use absolute time stamp to constrain max T7*/
	unsigned long long enter_timestamp = 0;
	unsigned long long finish_timestamp = 0;
	unsigned long long time_taken_in_ns = 0;

	result = core_link_read_dpcd(link, DP_EDP_DPCD_REV, &edpRev, sizeof(edpRev));

	if (result == DC_OK && edpRev >= DP_EDP_12) {
		/* start from eDP version 1.2, SINK_STAUS indicate the sink is ready.*/
		enter_timestamp = dm_get_timestamp(link->ctx);
		do {
			sinkstatus = 0;
			result = core_link_read_dpcd(link, DP_SINK_STATUS, &sinkstatus, sizeof(sinkstatus));
			if (sinkstatus == 1)
				break;
			if (result != DC_OK)
				break;
			udelay(25);
			finish_timestamp = dm_get_timestamp(link->ctx);
			time_taken_in_ns = dm_get_elapse_time_in_ns(link->ctx, finish_timestamp, enter_timestamp);
		} while (time_taken_in_ns < 50 * 1000000); //MAx T7 is 50ms
	}

	if (link && link->panel_config.pps.extra_t7_ms > 0)
		udelay(link->panel_config.pps.extra_t7_ms * 1000);

	return result;
}

void dp_disable_link_phy(struct dc_link *link, const struct link_resource *link_res,
		enum signal_type signal)
{
	struct dc  *dc = link->ctx->dc;

	if (!link->wa_flags.dp_keep_receiver_powered)
		dp_receiver_power_ctrl(link, false);

	dc->hwss.disable_link_output(link, link_res, signal);
	/* Clear current link setting.*/
	memset(&link->cur_link_settings, 0,
			sizeof(link->cur_link_settings));

	if (dc->clk_mgr->funcs->notify_link_rate_change)
		dc->clk_mgr->funcs->notify_link_rate_change(dc->clk_mgr, link);
}

void dp_disable_link_phy_mst(struct dc_link *link, const struct link_resource *link_res,
		enum signal_type signal)
{
	/* MST disable link only when no stream use the link */
	if (link->mst_stream_alloc_table.stream_count > 0)
		return;

	dp_disable_link_phy(link, link_res, signal);

	/* set the sink to SST mode after disabling the link */
	dp_enable_mst_on_sink(link, false);
}

bool dp_set_hw_training_pattern(
	struct dc_link *link,
	const struct link_resource *link_res,
	enum dc_dp_training_pattern pattern,
	uint32_t offset)
{
	enum dp_test_pattern test_pattern = DP_TEST_PATTERN_UNSUPPORTED;

	switch (pattern) {
	case DP_TRAINING_PATTERN_SEQUENCE_1:
		test_pattern = DP_TEST_PATTERN_TRAINING_PATTERN1;
		break;
	case DP_TRAINING_PATTERN_SEQUENCE_2:
		test_pattern = DP_TEST_PATTERN_TRAINING_PATTERN2;
		break;
	case DP_TRAINING_PATTERN_SEQUENCE_3:
		test_pattern = DP_TEST_PATTERN_TRAINING_PATTERN3;
		break;
	case DP_TRAINING_PATTERN_SEQUENCE_4:
		test_pattern = DP_TEST_PATTERN_TRAINING_PATTERN4;
		break;
	case DP_128b_132b_TPS1:
		test_pattern = DP_TEST_PATTERN_128b_132b_TPS1_TRAINING_MODE;
		break;
	case DP_128b_132b_TPS2:
		test_pattern = DP_TEST_PATTERN_128b_132b_TPS2_TRAINING_MODE;
		break;
	default:
		break;
	}

	dp_set_hw_test_pattern(link, link_res, test_pattern, NULL, 0);

	return true;
}

void dp_set_hw_lane_settings(
	struct dc_link *link,
	const struct link_resource *link_res,
	const struct link_training_settings *link_settings,
	uint32_t offset)
{
	const struct link_hwss *link_hwss = get_link_hwss(link, link_res);

	if ((link_settings->lttpr_mode == LTTPR_MODE_NON_TRANSPARENT) && !is_immediate_downstream(link, offset))
		return;

	if (link_hwss->ext.set_dp_lane_settings)
		link_hwss->ext.set_dp_lane_settings(link, link_res,
				&link_settings->link_settings,
				link_settings->hw_lane_settings);

	memmove(link->cur_lane_setting,
			link_settings->hw_lane_settings,
			sizeof(link->cur_lane_setting));
}

void dp_set_hw_test_pattern(
	struct dc_link *link,
	const struct link_resource *link_res,
	enum dp_test_pattern test_pattern,
	uint8_t *custom_pattern,
	uint32_t custom_pattern_size)
{
	const struct link_hwss *link_hwss = get_link_hwss(link, link_res);
	struct encoder_set_dp_phy_pattern_param pattern_param = {0};

	pattern_param.dp_phy_pattern = test_pattern;
	pattern_param.custom_pattern = custom_pattern;
	pattern_param.custom_pattern_size = custom_pattern_size;
	pattern_param.dp_panel_mode = dp_get_panel_mode(link);

	if (link_hwss->ext.set_dp_link_test_pattern)
		link_hwss->ext.set_dp_link_test_pattern(link, link_res, &pattern_param);
}

void dp_retrain_link_dp_test(struct dc_link *link,
			struct dc_link_settings *link_setting,
			bool skip_video_pattern)
{
	struct pipe_ctx *pipes =
			&link->dc->current_state->res_ctx.pipe_ctx[0];
	unsigned int i;


	for (i = 0; i < MAX_PIPES; i++) {
		if (pipes[i].stream != NULL &&
			!pipes[i].top_pipe && !pipes[i].prev_odm_pipe &&
			pipes[i].stream->link != NULL &&
			pipes[i].stream_res.stream_enc != NULL &&
			pipes[i].stream->link == link) {
			udelay(100);

			pipes[i].stream_res.stream_enc->funcs->dp_blank(link,
					pipes[i].stream_res.stream_enc);

			/* disable any test pattern that might be active */
			dp_set_hw_test_pattern(link, &pipes[i].link_res,
					DP_TEST_PATTERN_VIDEO_MODE, NULL, 0);

			dp_receiver_power_ctrl(link, false);

			link->dc->hwss.disable_stream(&pipes[i]);
			if ((&pipes[i])->stream_res.audio && !link->dc->debug.az_endpoint_mute_only)
				(&pipes[i])->stream_res.audio->funcs->az_disable((&pipes[i])->stream_res.audio);

			if (link->link_enc)
				link->link_enc->funcs->disable_output(
						link->link_enc,
						SIGNAL_TYPE_DISPLAY_PORT);

			/* Clear current link setting. */
			memset(&link->cur_link_settings, 0,
				sizeof(link->cur_link_settings));

			perform_link_training_with_retries(
					link_setting,
					skip_video_pattern,
					LINK_TRAINING_ATTEMPTS,
					&pipes[i],
					SIGNAL_TYPE_DISPLAY_PORT,
					false);

			link->dc->hwss.enable_stream(&pipes[i]);

			link->dc->hwss.unblank_stream(&pipes[i],
					link_setting);

			if (pipes[i].stream_res.audio) {
				/* notify audio driver for
				 * audio modes of monitor */
				pipes[i].stream_res.audio->funcs->az_enable(
						pipes[i].stream_res.audio);

				/* un-mute audio */
				/* TODO: audio should be per stream rather than
				 * per link */
				pipes[i].stream_res.stream_enc->funcs->
				audio_mute_control(
					pipes[i].stream_res.stream_enc, false);
			}
		}
	}
}

#undef DC_LOGGER
#define DC_LOGGER \
	dsc->ctx->logger
static void dsc_optc_config_log(struct display_stream_compressor *dsc,
		struct dsc_optc_config *config)
{
	uint32_t precision = 1 << 28;
	uint32_t bytes_per_pixel_int = config->bytes_per_pixel / precision;
	uint32_t bytes_per_pixel_mod = config->bytes_per_pixel % precision;
	uint64_t ll_bytes_per_pix_fraq = bytes_per_pixel_mod;

	/* 7 fractional digits decimal precision for bytes per pixel is enough because DSC
	 * bits per pixel precision is 1/16th of a pixel, which means bytes per pixel precision is
	 * 1/16/8 = 1/128 of a byte, or 0.0078125 decimal
	 */
	ll_bytes_per_pix_fraq *= 10000000;
	ll_bytes_per_pix_fraq /= precision;

	DC_LOG_DSC("\tbytes_per_pixel 0x%08x (%d.%07d)",
			config->bytes_per_pixel, bytes_per_pixel_int, (uint32_t)ll_bytes_per_pix_fraq);
	DC_LOG_DSC("\tis_pixel_format_444 %d", config->is_pixel_format_444);
	DC_LOG_DSC("\tslice_width %d", config->slice_width);
}

bool dp_set_dsc_on_rx(struct pipe_ctx *pipe_ctx, bool enable)
{
	struct dc *dc = pipe_ctx->stream->ctx->dc;
	struct dc_stream_state *stream = pipe_ctx->stream;
	bool result = false;

	if (dc_is_virtual_signal(stream->signal) || IS_FPGA_MAXIMUS_DC(dc->ctx->dce_environment))
		result = true;
	else
		result = dm_helpers_dp_write_dsc_enable(dc->ctx, stream, enable);
	return result;
}

/* The stream with these settings can be sent (unblanked) only after DSC was enabled on RX first,
 * i.e. after dp_enable_dsc_on_rx() had been called
 */
void dp_set_dsc_on_stream(struct pipe_ctx *pipe_ctx, bool enable)
{
	struct display_stream_compressor *dsc = pipe_ctx->stream_res.dsc;
	struct dc *dc = pipe_ctx->stream->ctx->dc;
	struct dc_stream_state *stream = pipe_ctx->stream;
	struct pipe_ctx *odm_pipe;
	int opp_cnt = 1;

	for (odm_pipe = pipe_ctx->next_odm_pipe; odm_pipe; odm_pipe = odm_pipe->next_odm_pipe)
		opp_cnt++;

	if (enable) {
		struct dsc_config dsc_cfg;
		struct dsc_optc_config dsc_optc_cfg;
		enum optc_dsc_mode optc_dsc_mode;

		/* Enable DSC hw block */
		dsc_cfg.pic_width = (stream->timing.h_addressable + stream->timing.h_border_left + stream->timing.h_border_right) / opp_cnt;
		dsc_cfg.pic_height = stream->timing.v_addressable + stream->timing.v_border_top + stream->timing.v_border_bottom;
		dsc_cfg.pixel_encoding = stream->timing.pixel_encoding;
		dsc_cfg.color_depth = stream->timing.display_color_depth;
		dsc_cfg.is_odm = pipe_ctx->next_odm_pipe ? true : false;
		dsc_cfg.dc_dsc_cfg = stream->timing.dsc_cfg;
		ASSERT(dsc_cfg.dc_dsc_cfg.num_slices_h % opp_cnt == 0);
		dsc_cfg.dc_dsc_cfg.num_slices_h /= opp_cnt;

		dsc->funcs->dsc_set_config(dsc, &dsc_cfg, &dsc_optc_cfg);
		dsc->funcs->dsc_enable(dsc, pipe_ctx->stream_res.opp->inst);
		for (odm_pipe = pipe_ctx->next_odm_pipe; odm_pipe; odm_pipe = odm_pipe->next_odm_pipe) {
			struct display_stream_compressor *odm_dsc = odm_pipe->stream_res.dsc;

			odm_dsc->funcs->dsc_set_config(odm_dsc, &dsc_cfg, &dsc_optc_cfg);
			odm_dsc->funcs->dsc_enable(odm_dsc, odm_pipe->stream_res.opp->inst);
		}
		dsc_cfg.dc_dsc_cfg.num_slices_h *= opp_cnt;
		dsc_cfg.pic_width *= opp_cnt;

		optc_dsc_mode = dsc_optc_cfg.is_pixel_format_444 ? OPTC_DSC_ENABLED_444 : OPTC_DSC_ENABLED_NATIVE_SUBSAMPLED;

		/* Enable DSC in encoder */
		if (dc_is_dp_signal(stream->signal) && !IS_FPGA_MAXIMUS_DC(dc->ctx->dce_environment)
				&& !is_dp_128b_132b_signal(pipe_ctx)) {
			DC_LOG_DSC("Setting stream encoder DSC config for engine %d:", (int)pipe_ctx->stream_res.stream_enc->id);
			dsc_optc_config_log(dsc, &dsc_optc_cfg);
			pipe_ctx->stream_res.stream_enc->funcs->dp_set_dsc_config(pipe_ctx->stream_res.stream_enc,
									optc_dsc_mode,
									dsc_optc_cfg.bytes_per_pixel,
									dsc_optc_cfg.slice_width);

			/* PPS SDP is set elsewhere because it has to be done after DIG FE is connected to DIG BE */
		}

		/* Enable DSC in OPTC */
		DC_LOG_DSC("Setting optc DSC config for tg instance %d:", pipe_ctx->stream_res.tg->inst);
		dsc_optc_config_log(dsc, &dsc_optc_cfg);
		pipe_ctx->stream_res.tg->funcs->set_dsc_config(pipe_ctx->stream_res.tg,
							optc_dsc_mode,
							dsc_optc_cfg.bytes_per_pixel,
							dsc_optc_cfg.slice_width);
	} else {
		/* disable DSC in OPTC */
		pipe_ctx->stream_res.tg->funcs->set_dsc_config(
				pipe_ctx->stream_res.tg,
				OPTC_DSC_DISABLED, 0, 0);

		/* disable DSC in stream encoder */
		if (dc_is_dp_signal(stream->signal)) {
			if (is_dp_128b_132b_signal(pipe_ctx))
				pipe_ctx->stream_res.hpo_dp_stream_enc->funcs->dp_set_dsc_pps_info_packet(
										pipe_ctx->stream_res.hpo_dp_stream_enc,
										false,
										NULL,
										true);
			else if (!IS_FPGA_MAXIMUS_DC(dc->ctx->dce_environment)) {
				pipe_ctx->stream_res.stream_enc->funcs->dp_set_dsc_config(
						pipe_ctx->stream_res.stream_enc,
						OPTC_DSC_DISABLED, 0, 0);
				pipe_ctx->stream_res.stream_enc->funcs->dp_set_dsc_pps_info_packet(
							pipe_ctx->stream_res.stream_enc, false, NULL, true);
			}
		}

		/* disable DSC block */
		pipe_ctx->stream_res.dsc->funcs->dsc_disable(pipe_ctx->stream_res.dsc);
		for (odm_pipe = pipe_ctx->next_odm_pipe; odm_pipe; odm_pipe = odm_pipe->next_odm_pipe)
			odm_pipe->stream_res.dsc->funcs->dsc_disable(odm_pipe->stream_res.dsc);
	}
}

bool dp_set_dsc_enable(struct pipe_ctx *pipe_ctx, bool enable)
{
	struct display_stream_compressor *dsc = pipe_ctx->stream_res.dsc;
	bool result = false;

	if (!pipe_ctx->stream->timing.flags.DSC)
		goto out;
	if (!dsc)
		goto out;

	if (enable) {
		{
			dp_set_dsc_on_stream(pipe_ctx, true);
			result = true;
		}
	} else {
		dp_set_dsc_on_rx(pipe_ctx, false);
		dp_set_dsc_on_stream(pipe_ctx, false);
		result = true;
	}
out:
	return result;
}

/*
 * For dynamic bpp change case, dsc is programmed with MASTER_UPDATE_LOCK enabled;
 * hence PPS info packet update need to use frame update instead of immediate update.
 * Added parameter immediate_update for this purpose.
 * The decision to use frame update is hard-coded in function dp_update_dsc_config(),
 * which is the only place where a "false" would be passed in for param immediate_update.
 *
 * immediate_update is only applicable when DSC is enabled.
 */
bool dp_set_dsc_pps_sdp(struct pipe_ctx *pipe_ctx, bool enable, bool immediate_update)
{
	struct display_stream_compressor *dsc = pipe_ctx->stream_res.dsc;
	struct dc_stream_state *stream = pipe_ctx->stream;

	if (!pipe_ctx->stream->timing.flags.DSC || !dsc)
		return false;

	if (enable) {
		struct dsc_config dsc_cfg;
		uint8_t dsc_packed_pps[128];

		memset(&dsc_cfg, 0, sizeof(dsc_cfg));
		memset(dsc_packed_pps, 0, 128);

		/* Enable DSC hw block */
		dsc_cfg.pic_width = stream->timing.h_addressable + stream->timing.h_border_left + stream->timing.h_border_right;
		dsc_cfg.pic_height = stream->timing.v_addressable + stream->timing.v_border_top + stream->timing.v_border_bottom;
		dsc_cfg.pixel_encoding = stream->timing.pixel_encoding;
		dsc_cfg.color_depth = stream->timing.display_color_depth;
		dsc_cfg.is_odm = pipe_ctx->next_odm_pipe ? true : false;
		dsc_cfg.dc_dsc_cfg = stream->timing.dsc_cfg;

		DC_LOG_DSC(" ");
		dsc->funcs->dsc_get_packed_pps(dsc, &dsc_cfg, &dsc_packed_pps[0]);
		memcpy(&stream->dsc_packed_pps[0], &dsc_packed_pps[0], sizeof(stream->dsc_packed_pps));
		if (dc_is_dp_signal(stream->signal)) {
			DC_LOG_DSC("Setting stream encoder DSC PPS SDP for engine %d\n", (int)pipe_ctx->stream_res.stream_enc->id);
			if (is_dp_128b_132b_signal(pipe_ctx))
				pipe_ctx->stream_res.hpo_dp_stream_enc->funcs->dp_set_dsc_pps_info_packet(
										pipe_ctx->stream_res.hpo_dp_stream_enc,
										true,
										&dsc_packed_pps[0],
										immediate_update);
			else
				pipe_ctx->stream_res.stream_enc->funcs->dp_set_dsc_pps_info_packet(
						pipe_ctx->stream_res.stream_enc,
						true,
						&dsc_packed_pps[0],
						immediate_update);
		}
	} else {
		/* disable DSC PPS in stream encoder */
		memset(&stream->dsc_packed_pps[0], 0, sizeof(stream->dsc_packed_pps));
		if (dc_is_dp_signal(stream->signal)) {
			if (is_dp_128b_132b_signal(pipe_ctx))
				pipe_ctx->stream_res.hpo_dp_stream_enc->funcs->dp_set_dsc_pps_info_packet(
										pipe_ctx->stream_res.hpo_dp_stream_enc,
										false,
										NULL,
										true);
			else
				pipe_ctx->stream_res.stream_enc->funcs->dp_set_dsc_pps_info_packet(
						pipe_ctx->stream_res.stream_enc, false, NULL, true);
		}
	}

	return true;
}


bool dp_update_dsc_config(struct pipe_ctx *pipe_ctx)
{
	struct display_stream_compressor *dsc = pipe_ctx->stream_res.dsc;

	if (!pipe_ctx->stream->timing.flags.DSC)
		return false;
	if (!dsc)
		return false;

	dp_set_dsc_on_stream(pipe_ctx, true);
	dp_set_dsc_pps_sdp(pipe_ctx, true, false);
	return true;
}

#undef DC_LOGGER
#define DC_LOGGER \
	link->ctx->logger<|MERGE_RESOLUTION|>--- conflicted
+++ resolved
@@ -5127,72 +5127,12 @@
 	if (!dp_is_lttpr_present(link))
 		return;
 
-<<<<<<< HEAD
-		/* By reading LTTPR capability, RX assumes that we will enable
-		 * LTTPR extended aux timeout if LTTPR is present.
-		 */
-		status = core_link_read_dpcd(
-				link,
-				DP_LT_TUNABLE_PHY_REPEATER_FIELD_DATA_STRUCTURE_REV,
-				lttpr_dpcd_data,
-				sizeof(lttpr_dpcd_data));
-
-		link->dpcd_caps.lttpr_caps.revision.raw =
-				lttpr_dpcd_data[DP_LT_TUNABLE_PHY_REPEATER_FIELD_DATA_STRUCTURE_REV -
-								DP_LT_TUNABLE_PHY_REPEATER_FIELD_DATA_STRUCTURE_REV];
-
-		link->dpcd_caps.lttpr_caps.max_link_rate =
-				lttpr_dpcd_data[DP_MAX_LINK_RATE_PHY_REPEATER -
-								DP_LT_TUNABLE_PHY_REPEATER_FIELD_DATA_STRUCTURE_REV];
-
-		link->dpcd_caps.lttpr_caps.phy_repeater_cnt =
-				lttpr_dpcd_data[DP_PHY_REPEATER_CNT -
-								DP_LT_TUNABLE_PHY_REPEATER_FIELD_DATA_STRUCTURE_REV];
-
-		link->dpcd_caps.lttpr_caps.max_lane_count =
-				lttpr_dpcd_data[DP_MAX_LANE_COUNT_PHY_REPEATER -
-								DP_LT_TUNABLE_PHY_REPEATER_FIELD_DATA_STRUCTURE_REV];
-
-		link->dpcd_caps.lttpr_caps.mode =
-				lttpr_dpcd_data[DP_PHY_REPEATER_MODE -
-								DP_LT_TUNABLE_PHY_REPEATER_FIELD_DATA_STRUCTURE_REV];
-
-		link->dpcd_caps.lttpr_caps.max_ext_timeout =
-				lttpr_dpcd_data[DP_PHY_REPEATER_EXTENDED_WAIT_TIMEOUT -
-								DP_LT_TUNABLE_PHY_REPEATER_FIELD_DATA_STRUCTURE_REV];
-		link->dpcd_caps.lttpr_caps.main_link_channel_coding.raw =
-				lttpr_dpcd_data[DP_MAIN_LINK_CHANNEL_CODING_PHY_REPEATER -
-								DP_LT_TUNABLE_PHY_REPEATER_FIELD_DATA_STRUCTURE_REV];
-
-		link->dpcd_caps.lttpr_caps.supported_128b_132b_rates.raw =
-				lttpr_dpcd_data[DP_PHY_REPEATER_128B132B_RATES -
-								DP_LT_TUNABLE_PHY_REPEATER_FIELD_DATA_STRUCTURE_REV];
-
-		/* If this chip cap is set, at least one retimer must exist in the chain
-		 * Override count to 1 if we receive a known bad count (0 or an invalid value) */
-		if (link->chip_caps & EXT_DISPLAY_PATH_CAPS__DP_FIXED_VS_EN &&
-				(dp_convert_to_count(link->dpcd_caps.lttpr_caps.phy_repeater_cnt) == 0)) {
-			ASSERT(0);
-			link->dpcd_caps.lttpr_caps.phy_repeater_cnt = 0x80;
-		}
-
-		/* Attempt to train in LTTPR transparent mode if repeater count exceeds 8. */
-		is_lttpr_present = (link->dpcd_caps.lttpr_caps.max_lane_count > 0 &&
-				link->dpcd_caps.lttpr_caps.max_lane_count <= 4 &&
-				link->dpcd_caps.lttpr_caps.revision.raw >= 0x14);
-		if (is_lttpr_present) {
-			CONN_DATA_DETECT(link, lttpr_dpcd_data, sizeof(lttpr_dpcd_data), "LTTPR Caps: ");
-			configure_lttpr_mode_transparent(link);
-		} else
-			link->lttpr_mode = LTTPR_MODE_NON_LTTPR;
-=======
 	if (link->dc->debug.lttpr_mode_override == LTTPR_MODE_TRANSPARENT) {
 		*override = LTTPR_MODE_TRANSPARENT;
 	} else if (link->dc->debug.lttpr_mode_override == LTTPR_MODE_NON_TRANSPARENT) {
 		*override = LTTPR_MODE_NON_TRANSPARENT;
 	} else if (link->dc->debug.lttpr_mode_override == LTTPR_MODE_NON_LTTPR) {
 		*override = LTTPR_MODE_NON_LTTPR;
->>>>>>> 65898687
 	}
 }
 
