--- conflicted
+++ resolved
@@ -272,14 +272,11 @@
  * @available_scan_masks: [DRIVER] optional array of allowed bitmasks
  * @trig:		[INTERN] current device trigger (ring buffer modes)
  * @pollfunc:		[DRIVER] function run on trigger being received
-<<<<<<< HEAD
-=======
  * @channels:		[DRIVER] channel specification structure table
  * @num_channels:	[DRIVER] number of chanels specified in @channels.
  * @channel_attr_list:	[INTERN] keep track of automatically created channel
  *			attributes.
  * @name:		[DRIVER] name of the device.
->>>>>>> d762f438
  **/
 struct iio_dev {
 	int				id;
