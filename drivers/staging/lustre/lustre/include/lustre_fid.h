--- conflicted
+++ resolved
@@ -499,7 +499,6 @@
  */
 static inline struct ldlm_res_id *
 fid_build_reg_res_name(const struct lu_fid *fid, struct ldlm_res_id *res)
-<<<<<<< HEAD
 {
 	memset(res, 0, sizeof(*res));
 	res->name[LUSTRE_RES_ID_SEQ_OFF] = fid_seq(fid);
@@ -524,32 +523,6 @@
 static inline struct lu_fid *
 fid_extract_from_res_name(struct lu_fid *fid, const struct ldlm_res_id *res)
 {
-=======
-{
-	memset(res, 0, sizeof(*res));
-	res->name[LUSTRE_RES_ID_SEQ_OFF] = fid_seq(fid);
-	res->name[LUSTRE_RES_ID_VER_OID_OFF] = fid_ver_oid(fid);
-
-	return res;
-}
-
-/*
- * Return true if resource is for object identified by FID.
- */
-static inline int fid_res_name_eq(const struct lu_fid *fid,
-				  const struct ldlm_res_id *res)
-{
-	return res->name[LUSTRE_RES_ID_SEQ_OFF] == fid_seq(fid) &&
-	       res->name[LUSTRE_RES_ID_VER_OID_OFF] == fid_ver_oid(fid);
-}
-
-/*
- * Extract FID from LDLM resource. Reverse of fid_build_reg_res_name().
- */
-static inline struct lu_fid *
-fid_extract_from_res_name(struct lu_fid *fid, const struct ldlm_res_id *res)
-{
->>>>>>> d8ec26d7
 	fid->f_seq = res->name[LUSTRE_RES_ID_SEQ_OFF];
 	fid->f_oid = (__u32)(res->name[LUSTRE_RES_ID_VER_OID_OFF]);
 	fid->f_ver = (__u32)(res->name[LUSTRE_RES_ID_VER_OID_OFF] >> 32);
