/*
 * Xilinx TFT frame buffer driver
 *
 * Author: MontaVista Software, Inc.
 *         source@mvista.com
 *
 * 2002-2007 (c) MontaVista Software, Inc.
 * 2007 (c) Secret Lab Technologies, Ltd.
 * 2009 (c) Xilinx Inc.
 *
 * This file is licensed under the terms of the GNU General Public License
 * version 2.  This program is licensed "as is" without any warranty of any
 * kind, whether express or implied.
 */

/*
 * This driver was based on au1100fb.c by MontaVista rewritten for 2.6
 * by Embedded Alley Solutions <source@embeddedalley.com>, which in turn
 * was based on skeletonfb.c, Skeleton for a frame buffer device by
 * Geert Uytterhoeven.
 */

#include <linux/device.h>
#include <linux/module.h>
#include <linux/kernel.h>
#include <linux/errno.h>
#include <linux/string.h>
#include <linux/mm.h>
#include <linux/fb.h>
#include <linux/init.h>
#include <linux/dma-mapping.h>
#include <linux/of_device.h>
#include <linux/of_platform.h>
#include <linux/of_address.h>
#include <linux/io.h>
#include <linux/xilinxfb.h>
#include <linux/slab.h>

#ifdef CONFIG_PPC_DCR
#include <asm/dcr.h>
#endif

#define DRIVER_NAME		"xilinxfb"


/*
 * Xilinx calls it "TFT LCD Controller" though it can also be used for
 * the VGA port on the Xilinx ML40x board. This is a hardware display
 * controller for a 640x480 resolution TFT or VGA screen.
 *
 * The interface to the framebuffer is nice and simple.  There are two
 * control registers.  The first tells the LCD interface where in memory
 * the frame buffer is (only the 11 most significant bits are used, so
 * don't start thinking about scrolling).  The second allows the LCD to
 * be turned on or off as well as rotated 180 degrees.
 *
 * In case of direct BUS access the second control register will be at
 * an offset of 4 as compared to the DCR access where the offset is 1
 * i.e. REG_CTRL. So this is taken care in the function
 * xilinx_fb_out32 where it left shifts the offset 2 times in case of
 * direct BUS access.
 */
#define NUM_REGS	2
#define REG_FB_ADDR	0
#define REG_CTRL	1
#define REG_CTRL_ENABLE	 0x0001
#define REG_CTRL_ROTATE	 0x0002

/*
 * The hardware only handles a single mode: 640x480 24 bit true
 * color. Each pixel gets a word (32 bits) of memory.  Within each word,
 * the 8 most significant bits are ignored, the next 8 bits are the red
 * level, the next 8 bits are the green level and the 8 least
 * significant bits are the blue level.  Each row of the LCD uses 1024
 * words, but only the first 640 pixels are displayed with the other 384
 * words being ignored.  There are 480 rows.
 */
#define BYTES_PER_PIXEL	4
#define BITS_PER_PIXEL	(BYTES_PER_PIXEL * 8)

#define RED_SHIFT	16
#define GREEN_SHIFT	8
#define BLUE_SHIFT	0

#define PALETTE_ENTRIES_NO	16	/* passed to fb_alloc_cmap() */

/*
 * Default xilinxfb configuration
 */
static struct xilinxfb_platform_data xilinx_fb_default_pdata = {
	.xres = 640,
	.yres = 480,
	.xvirt = 1024,
	.yvirt = 480,
};

/*
 * Here are the default fb_fix_screeninfo and fb_var_screeninfo structures
 */
static struct fb_fix_screeninfo xilinx_fb_fix = {
	.id =		"Xilinx",
	.type =		FB_TYPE_PACKED_PIXELS,
	.visual =	FB_VISUAL_TRUECOLOR,
	.accel =	FB_ACCEL_NONE
};

static struct fb_var_screeninfo xilinx_fb_var = {
	.bits_per_pixel =	BITS_PER_PIXEL,

	.red =		{ RED_SHIFT, 8, 0 },
	.green =	{ GREEN_SHIFT, 8, 0 },
	.blue =		{ BLUE_SHIFT, 8, 0 },
	.transp =	{ 0, 0, 0 },

	.activate =	FB_ACTIVATE_NOW
};


#define BUS_ACCESS_FLAG		0x1 /* 1 = BUS, 0 = DCR */
#define LITTLE_ENDIAN_ACCESS	0x2 /* LITTLE ENDIAN IO functions */

struct xilinxfb_drvdata {

	struct fb_info	info;		/* FB driver info record */

	phys_addr_t	regs_phys;	/* phys. address of the control
						registers */
	void __iomem	*regs;		/* virt. address of the control
						registers */
#ifdef CONFIG_PPC_DCR
	dcr_host_t      dcr_host;
	unsigned int    dcr_len;
#endif
	void		*fb_virt;	/* virt. address of the frame buffer */
	dma_addr_t	fb_phys;	/* phys. address of the frame buffer */
	int		fb_alloced;	/* Flag, was the fb memory alloced? */

	u8 		flags;		/* features of the driver */

	u32		reg_ctrl_default;

	u32		pseudo_palette[PALETTE_ENTRIES_NO];
					/* Fake palette of 16 colors */
};

#define to_xilinxfb_drvdata(_info) \
	container_of(_info, struct xilinxfb_drvdata, info)

/*
 * The XPS TFT Controller can be accessed through BUS or DCR interface.
 * To perform the read/write on the registers we need to check on
 * which bus its connected and call the appropriate write API.
 */
static void xilinx_fb_out32(struct xilinxfb_drvdata *drvdata, u32 offset,
				u32 val)
{
	if (drvdata->flags & BUS_ACCESS_FLAG) {
		if (drvdata->flags & LITTLE_ENDIAN_ACCESS)
			iowrite32(val, drvdata->regs + (offset << 2));
		else
			iowrite32be(val, drvdata->regs + (offset << 2));
	}
#ifdef CONFIG_PPC_DCR
	else
		dcr_write(drvdata->dcr_host, offset, val);
#endif
}

static u32 xilinx_fb_in32(struct xilinxfb_drvdata *drvdata, u32 offset)
{
	if (drvdata->flags & BUS_ACCESS_FLAG) {
		if (drvdata->flags & LITTLE_ENDIAN_ACCESS)
			return ioread32(drvdata->regs + (offset << 2));
		else
			return ioread32be(drvdata->regs + (offset << 2));
	}
#ifdef CONFIG_PPC_DCR
	else
		return dcr_read(drvdata->dcr_host, offset);
#endif
	return 0;
}

static int
xilinx_fb_setcolreg(unsigned regno, unsigned red, unsigned green, unsigned blue,
	unsigned transp, struct fb_info *fbi)
{
	u32 *palette = fbi->pseudo_palette;

	if (regno >= PALETTE_ENTRIES_NO)
		return -EINVAL;

	if (fbi->var.grayscale) {
		/* Convert color to grayscale.
		 * grayscale = 0.30*R + 0.59*G + 0.11*B */
		red = green = blue =
			(red * 77 + green * 151 + blue * 28 + 127) >> 8;
	}

	/* fbi->fix.visual is always FB_VISUAL_TRUECOLOR */

	/* We only handle 8 bits of each color. */
	red >>= 8;
	green >>= 8;
	blue >>= 8;
	palette[regno] = (red << RED_SHIFT) | (green << GREEN_SHIFT) |
			 (blue << BLUE_SHIFT);

	return 0;
}

static int
xilinx_fb_blank(int blank_mode, struct fb_info *fbi)
{
	struct xilinxfb_drvdata *drvdata = to_xilinxfb_drvdata(fbi);

	switch (blank_mode) {
	case FB_BLANK_UNBLANK:
		/* turn on panel */
		xilinx_fb_out32(drvdata, REG_CTRL, drvdata->reg_ctrl_default);
		break;

	case FB_BLANK_NORMAL:
	case FB_BLANK_VSYNC_SUSPEND:
	case FB_BLANK_HSYNC_SUSPEND:
	case FB_BLANK_POWERDOWN:
		/* turn off panel */
		xilinx_fb_out32(drvdata, REG_CTRL, 0);
	default:
		break;

	}
	return 0; /* success */
}

static struct fb_ops xilinxfb_ops =
{
	.owner			= THIS_MODULE,
	.fb_setcolreg		= xilinx_fb_setcolreg,
	.fb_blank		= xilinx_fb_blank,
	.fb_fillrect		= cfb_fillrect,
	.fb_copyarea		= cfb_copyarea,
	.fb_imageblit		= cfb_imageblit,
};

/* ---------------------------------------------------------------------
 * Bus independent setup/teardown
 */

static int xilinxfb_assign(struct platform_device *pdev,
			   struct xilinxfb_drvdata *drvdata,
			   struct xilinxfb_platform_data *pdata)
{
	int rc;
	struct device *dev = &pdev->dev;
	int fbsize = pdata->xvirt * pdata->yvirt * BYTES_PER_PIXEL;

	if (drvdata->flags & BUS_ACCESS_FLAG) {
		struct resource *res;

		res = platform_get_resource(pdev, IORESOURCE_MEM, 0);
		drvdata->regs = devm_ioremap_resource(&pdev->dev, res);
<<<<<<< HEAD
		if (IS_ERR(drvdata->regs)) {
			rc = PTR_ERR(drvdata->regs);
			goto err_region;
		}
=======
		if (IS_ERR(drvdata->regs))
			return PTR_ERR(drvdata->regs);

>>>>>>> d8ec26d7
		drvdata->regs_phys = res->start;
	}

	/* Allocate the framebuffer memory */
	if (pdata->fb_phys) {
		drvdata->fb_phys = pdata->fb_phys;
		drvdata->fb_virt = ioremap(pdata->fb_phys, fbsize);
	} else {
		drvdata->fb_alloced = 1;
		drvdata->fb_virt = dma_alloc_coherent(dev, PAGE_ALIGN(fbsize),
					&drvdata->fb_phys, GFP_KERNEL);
	}

	if (!drvdata->fb_virt) {
		dev_err(dev, "Could not allocate frame buffer memory\n");
		return -ENOMEM;
	}

	/* Clear (turn to black) the framebuffer */
	memset_io((void __iomem *)drvdata->fb_virt, 0, fbsize);

	/* Tell the hardware where the frame buffer is */
	xilinx_fb_out32(drvdata, REG_FB_ADDR, drvdata->fb_phys);
	rc = xilinx_fb_in32(drvdata, REG_FB_ADDR);
	/* Endianess detection */
	if (rc != drvdata->fb_phys) {
		drvdata->flags |= LITTLE_ENDIAN_ACCESS;
		xilinx_fb_out32(drvdata, REG_FB_ADDR, drvdata->fb_phys);
	}

	/* Turn on the display */
	drvdata->reg_ctrl_default = REG_CTRL_ENABLE;
	if (pdata->rotate_screen)
		drvdata->reg_ctrl_default |= REG_CTRL_ROTATE;
	xilinx_fb_out32(drvdata, REG_CTRL,
					drvdata->reg_ctrl_default);

	/* Fill struct fb_info */
	drvdata->info.device = dev;
	drvdata->info.screen_base = (void __iomem *)drvdata->fb_virt;
	drvdata->info.fbops = &xilinxfb_ops;
	drvdata->info.fix = xilinx_fb_fix;
	drvdata->info.fix.smem_start = drvdata->fb_phys;
	drvdata->info.fix.smem_len = fbsize;
	drvdata->info.fix.line_length = pdata->xvirt * BYTES_PER_PIXEL;

	drvdata->info.pseudo_palette = drvdata->pseudo_palette;
	drvdata->info.flags = FBINFO_DEFAULT;
	drvdata->info.var = xilinx_fb_var;
	drvdata->info.var.height = pdata->screen_height_mm;
	drvdata->info.var.width = pdata->screen_width_mm;
	drvdata->info.var.xres = pdata->xres;
	drvdata->info.var.yres = pdata->yres;
	drvdata->info.var.xres_virtual = pdata->xvirt;
	drvdata->info.var.yres_virtual = pdata->yvirt;

	/* Allocate a colour map */
	rc = fb_alloc_cmap(&drvdata->info.cmap, PALETTE_ENTRIES_NO, 0);
	if (rc) {
		dev_err(dev, "Fail to allocate colormap (%d entries)\n",
			PALETTE_ENTRIES_NO);
		goto err_cmap;
	}

	/* Register new frame buffer */
	rc = register_framebuffer(&drvdata->info);
	if (rc) {
		dev_err(dev, "Could not register frame buffer\n");
		goto err_regfb;
	}

	if (drvdata->flags & BUS_ACCESS_FLAG) {
		/* Put a banner in the log (for DEBUG) */
		dev_dbg(dev, "regs: phys=%pa, virt=%p\n",
			&drvdata->regs_phys, drvdata->regs);
	}
	/* Put a banner in the log (for DEBUG) */
	dev_dbg(dev, "fb: phys=%llx, virt=%p, size=%x\n",
		(unsigned long long)drvdata->fb_phys, drvdata->fb_virt, fbsize);

	return 0;	/* success */

err_regfb:
	fb_dealloc_cmap(&drvdata->info.cmap);

err_cmap:
	if (drvdata->fb_alloced)
		dma_free_coherent(dev, PAGE_ALIGN(fbsize), drvdata->fb_virt,
			drvdata->fb_phys);
	else
		iounmap(drvdata->fb_virt);

	/* Turn off the display */
	xilinx_fb_out32(drvdata, REG_CTRL, 0);

	return rc;
}

static int xilinxfb_release(struct device *dev)
{
	struct xilinxfb_drvdata *drvdata = dev_get_drvdata(dev);

#if !defined(CONFIG_FRAMEBUFFER_CONSOLE) && defined(CONFIG_LOGO)
	xilinx_fb_blank(VESA_POWERDOWN, &drvdata->info);
#endif

	unregister_framebuffer(&drvdata->info);

	fb_dealloc_cmap(&drvdata->info.cmap);

	if (drvdata->fb_alloced)
		dma_free_coherent(dev, PAGE_ALIGN(drvdata->info.fix.smem_len),
				  drvdata->fb_virt, drvdata->fb_phys);
	else
		iounmap(drvdata->fb_virt);

	/* Turn off the display */
	xilinx_fb_out32(drvdata, REG_CTRL, 0);

#ifdef CONFIG_PPC_DCR
	/* Release the resources, as allocated based on interface */
	if (!(drvdata->flags & BUS_ACCESS_FLAG))
		dcr_unmap(drvdata->dcr_host, drvdata->dcr_len);
#endif

	return 0;
}

/* ---------------------------------------------------------------------
 * OF bus binding
 */

static int xilinxfb_of_probe(struct platform_device *pdev)
{
	const u32 *prop;
	u32 tft_access = 0;
	struct xilinxfb_platform_data pdata;
	int size;
	struct xilinxfb_drvdata *drvdata;

	/* Copy with the default pdata (not a ptr reference!) */
	pdata = xilinx_fb_default_pdata;

	/* Allocate the driver data region */
	drvdata = devm_kzalloc(&pdev->dev, sizeof(*drvdata), GFP_KERNEL);
	if (!drvdata)
		return -ENOMEM;

	/*
	 * To check whether the core is connected directly to DCR or BUS
	 * interface and initialize the tft_access accordingly.
	 */
	of_property_read_u32(pdev->dev.of_node, "xlnx,dcr-splb-slave-if",
			     &tft_access);

	/*
	 * Fill the resource structure if its direct BUS interface
	 * otherwise fill the dcr_host structure.
	 */
	if (tft_access) {
		drvdata->flags |= BUS_ACCESS_FLAG;
	}
#ifdef CONFIG_PPC_DCR
	else {
		int start;
		start = dcr_resource_start(pdev->dev.of_node, 0);
		drvdata->dcr_len = dcr_resource_len(pdev->dev.of_node, 0);
		drvdata->dcr_host = dcr_map(pdev->dev.of_node, start, drvdata->dcr_len);
		if (!DCR_MAP_OK(drvdata->dcr_host)) {
			dev_err(&pdev->dev, "invalid DCR address\n");
			return -ENODEV;
		}
	}
#endif

	prop = of_get_property(pdev->dev.of_node, "phys-size", &size);
	if ((prop) && (size >= sizeof(u32)*2)) {
		pdata.screen_width_mm = prop[0];
		pdata.screen_height_mm = prop[1];
	}

	prop = of_get_property(pdev->dev.of_node, "resolution", &size);
	if ((prop) && (size >= sizeof(u32)*2)) {
		pdata.xres = prop[0];
		pdata.yres = prop[1];
	}

	prop = of_get_property(pdev->dev.of_node, "virtual-resolution", &size);
	if ((prop) && (size >= sizeof(u32)*2)) {
		pdata.xvirt = prop[0];
		pdata.yvirt = prop[1];
	}

	if (of_find_property(pdev->dev.of_node, "rotate-display", NULL))
		pdata.rotate_screen = 1;

	dev_set_drvdata(&pdev->dev, drvdata);
	return xilinxfb_assign(pdev, drvdata, &pdata);
}

static int xilinxfb_of_remove(struct platform_device *op)
{
	return xilinxfb_release(&op->dev);
}

/* Match table for of_platform binding */
static struct of_device_id xilinxfb_of_match[] = {
	{ .compatible = "xlnx,xps-tft-1.00.a", },
	{ .compatible = "xlnx,xps-tft-2.00.a", },
	{ .compatible = "xlnx,xps-tft-2.01.a", },
	{ .compatible = "xlnx,plb-tft-cntlr-ref-1.00.a", },
	{ .compatible = "xlnx,plb-dvi-cntlr-ref-1.00.c", },
	{},
};
MODULE_DEVICE_TABLE(of, xilinxfb_of_match);

static struct platform_driver xilinxfb_of_driver = {
	.probe = xilinxfb_of_probe,
	.remove = xilinxfb_of_remove,
	.driver = {
		.name = DRIVER_NAME,
		.owner = THIS_MODULE,
		.of_match_table = xilinxfb_of_match,
	},
};

module_platform_driver(xilinxfb_of_driver);

MODULE_AUTHOR("MontaVista Software, Inc. <source@mvista.com>");
MODULE_DESCRIPTION("Xilinx TFT frame buffer driver");
MODULE_LICENSE("GPL");<|MERGE_RESOLUTION|>--- conflicted
+++ resolved
@@ -260,16 +260,9 @@
 
 		res = platform_get_resource(pdev, IORESOURCE_MEM, 0);
 		drvdata->regs = devm_ioremap_resource(&pdev->dev, res);
-<<<<<<< HEAD
-		if (IS_ERR(drvdata->regs)) {
-			rc = PTR_ERR(drvdata->regs);
-			goto err_region;
-		}
-=======
 		if (IS_ERR(drvdata->regs))
 			return PTR_ERR(drvdata->regs);
 
->>>>>>> d8ec26d7
 		drvdata->regs_phys = res->start;
 	}
 
