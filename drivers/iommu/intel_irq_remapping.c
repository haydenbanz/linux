--- conflicted
+++ resolved
@@ -1399,13 +1399,7 @@
 static int intel_irq_remapping_activate(struct irq_domain *domain,
 					struct irq_data *irq_data, bool early)
 {
-<<<<<<< HEAD
-	struct intel_ir_data *data = irq_data->chip_data;
-
-	modify_irte(&data->irq_2_iommu, &data->irte_entry);
-=======
 	intel_ir_reconfigure_irte(irq_data, true);
->>>>>>> 141d3b1d
 	return 0;
 }
 
