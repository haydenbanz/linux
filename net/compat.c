/*
 * 32bit Socket syscall emulation. Based on arch/sparc64/kernel/sys_sparc32.c.
 *
 * Copyright (C) 2000		VA Linux Co
 * Copyright (C) 2000		Don Dugger <n0ano@valinux.com>
 * Copyright (C) 1999 		Arun Sharma <arun.sharma@intel.com>
 * Copyright (C) 1997,1998 	Jakub Jelinek (jj@sunsite.mff.cuni.cz)
 * Copyright (C) 1997 		David S. Miller (davem@caip.rutgers.edu)
 * Copyright (C) 2000		Hewlett-Packard Co.
 * Copyright (C) 2000		David Mosberger-Tang <davidm@hpl.hp.com>
 * Copyright (C) 2000,2001	Andi Kleen, SuSE Labs
 */

#include <linux/kernel.h>
#include <linux/fs.h>
#include <linux/types.h>
#include <linux/file.h>
#include <linux/icmpv6.h>
#include <linux/socket.h>
#include <linux/syscalls.h>
#include <linux/filter.h>
#include <linux/compat.h>
#include <linux/security.h>

#include <net/scm.h>
#include <net/sock.h>
#include <net/ip.h>
#include <net/ipv6.h>
#include <asm/uaccess.h>
#include <net/compat.h>

static inline int iov_from_user_compat_to_kern(struct iovec *kiov,
					  struct compat_iovec __user *uiov32,
					  int niov)
{
	int tot_len = 0;

	while (niov > 0) {
		compat_uptr_t buf;
		compat_size_t len;

		if (get_user(len, &uiov32->iov_len) ||
		   get_user(buf, &uiov32->iov_base)) {
			tot_len = -EFAULT;
			break;
		}
		tot_len += len;
		kiov->iov_base = compat_ptr(buf);
		kiov->iov_len = (__kernel_size_t) len;
		uiov32++;
		kiov++;
		niov--;
	}
	return tot_len;
}

int get_compat_msghdr(struct msghdr *kmsg, struct compat_msghdr __user *umsg)
{
	compat_uptr_t tmp1, tmp2, tmp3;

	if (!access_ok(VERIFY_READ, umsg, sizeof(*umsg)) ||
	    __get_user(tmp1, &umsg->msg_name) ||
	    __get_user(kmsg->msg_namelen, &umsg->msg_namelen) ||
	    __get_user(tmp2, &umsg->msg_iov) ||
	    __get_user(kmsg->msg_iovlen, &umsg->msg_iovlen) ||
	    __get_user(tmp3, &umsg->msg_control) ||
	    __get_user(kmsg->msg_controllen, &umsg->msg_controllen) ||
	    __get_user(kmsg->msg_flags, &umsg->msg_flags))
		return -EFAULT;
	kmsg->msg_name = compat_ptr(tmp1);
	kmsg->msg_iov = compat_ptr(tmp2);
	kmsg->msg_control = compat_ptr(tmp3);
	return 0;
}

/* I've named the args so it is easy to tell whose space the pointers are in. */
int verify_compat_iovec(struct msghdr *kern_msg, struct iovec *kern_iov,
		   struct sockaddr *kern_address, int mode)
{
	int tot_len;

	if (kern_msg->msg_namelen) {
		if (mode==VERIFY_READ) {
			int err = move_addr_to_kernel(kern_msg->msg_name,
						      kern_msg->msg_namelen,
						      kern_address);
			if (err < 0)
				return err;
		}
		kern_msg->msg_name = kern_address;
	} else
		kern_msg->msg_name = NULL;

	tot_len = iov_from_user_compat_to_kern(kern_iov,
					  (struct compat_iovec __user *)kern_msg->msg_iov,
					  kern_msg->msg_iovlen);
	if (tot_len >= 0)
		kern_msg->msg_iov = kern_iov;

	return tot_len;
}

/* Bleech... */
#define CMSG_COMPAT_ALIGN(len)	ALIGN((len), sizeof(s32))

#define CMSG_COMPAT_DATA(cmsg)				\
	((void __user *)((char __user *)(cmsg) + CMSG_COMPAT_ALIGN(sizeof(struct compat_cmsghdr))))
#define CMSG_COMPAT_SPACE(len)				\
	(CMSG_COMPAT_ALIGN(sizeof(struct compat_cmsghdr)) + CMSG_COMPAT_ALIGN(len))
#define CMSG_COMPAT_LEN(len)				\
	(CMSG_COMPAT_ALIGN(sizeof(struct compat_cmsghdr)) + (len))

#define CMSG_COMPAT_FIRSTHDR(msg)			\
	(((msg)->msg_controllen) >= sizeof(struct compat_cmsghdr) ?	\
	 (struct compat_cmsghdr __user *)((msg)->msg_control) :		\
	 (struct compat_cmsghdr __user *)NULL)

#define CMSG_COMPAT_OK(ucmlen, ucmsg, mhdr) \
	((ucmlen) >= sizeof(struct compat_cmsghdr) && \
	 (ucmlen) <= (unsigned long) \
	 ((mhdr)->msg_controllen - \
	  ((char *)(ucmsg) - (char *)(mhdr)->msg_control)))

static inline struct compat_cmsghdr __user *cmsg_compat_nxthdr(struct msghdr *msg,
		struct compat_cmsghdr __user *cmsg, int cmsg_len)
{
	char __user *ptr = (char __user *)cmsg + CMSG_COMPAT_ALIGN(cmsg_len);
	if ((unsigned long)(ptr + 1 - (char __user *)msg->msg_control) >
			msg->msg_controllen)
		return NULL;
	return (struct compat_cmsghdr __user *)ptr;
}

/* There is a lot of hair here because the alignment rules (and
 * thus placement) of cmsg headers and length are different for
 * 32-bit apps.  -DaveM
 */
int cmsghdr_from_user_compat_to_kern(struct msghdr *kmsg, struct sock *sk,
			       unsigned char *stackbuf, int stackbuf_size)
{
	struct compat_cmsghdr __user *ucmsg;
	struct cmsghdr *kcmsg, *kcmsg_base;
	compat_size_t ucmlen;
	__kernel_size_t kcmlen, tmp;
	int err = -EFAULT;

	kcmlen = 0;
	kcmsg_base = kcmsg = (struct cmsghdr *)stackbuf;
	ucmsg = CMSG_COMPAT_FIRSTHDR(kmsg);
	while (ucmsg != NULL) {
		if (get_user(ucmlen, &ucmsg->cmsg_len))
			return -EFAULT;

		/* Catch bogons. */
		if (!CMSG_COMPAT_OK(ucmlen, ucmsg, kmsg))
			return -EINVAL;

		tmp = ((ucmlen - CMSG_COMPAT_ALIGN(sizeof(*ucmsg))) +
		       CMSG_ALIGN(sizeof(struct cmsghdr)));
		tmp = CMSG_ALIGN(tmp);
		kcmlen += tmp;
		ucmsg = cmsg_compat_nxthdr(kmsg, ucmsg, ucmlen);
	}
	if (kcmlen == 0)
		return -EINVAL;

	/* The kcmlen holds the 64-bit version of the control length.
	 * It may not be modified as we do not stick it into the kmsg
	 * until we have successfully copied over all of the data
	 * from the user.
	 */
	if (kcmlen > stackbuf_size)
		kcmsg_base = kcmsg = sock_kmalloc(sk, kcmlen, GFP_KERNEL);
	if (kcmsg == NULL)
		return -ENOBUFS;

	/* Now copy them over neatly. */
	memset(kcmsg, 0, kcmlen);
	ucmsg = CMSG_COMPAT_FIRSTHDR(kmsg);
	while (ucmsg != NULL) {
		if (__get_user(ucmlen, &ucmsg->cmsg_len))
			goto Efault;
		if (!CMSG_COMPAT_OK(ucmlen, ucmsg, kmsg))
			goto Einval;
		tmp = ((ucmlen - CMSG_COMPAT_ALIGN(sizeof(*ucmsg))) +
		       CMSG_ALIGN(sizeof(struct cmsghdr)));
		if ((char *)kcmsg_base + kcmlen - (char *)kcmsg < CMSG_ALIGN(tmp))
			goto Einval;
		kcmsg->cmsg_len = tmp;
		tmp = CMSG_ALIGN(tmp);
		if (__get_user(kcmsg->cmsg_level, &ucmsg->cmsg_level) ||
		    __get_user(kcmsg->cmsg_type, &ucmsg->cmsg_type) ||
		    copy_from_user(CMSG_DATA(kcmsg),
				   CMSG_COMPAT_DATA(ucmsg),
				   (ucmlen - CMSG_COMPAT_ALIGN(sizeof(*ucmsg)))))
			goto Efault;

		/* Advance. */
		kcmsg = (struct cmsghdr *)((char *)kcmsg + tmp);
		ucmsg = cmsg_compat_nxthdr(kmsg, ucmsg, ucmlen);
	}

	/* Ok, looks like we made it.  Hook it up and return success. */
	kmsg->msg_control = kcmsg_base;
	kmsg->msg_controllen = kcmlen;
	return 0;

Einval:
	err = -EINVAL;
Efault:
	if (kcmsg_base != (struct cmsghdr *)stackbuf)
		sock_kfree_s(sk, kcmsg_base, kcmlen);
	return err;
}

int put_cmsg_compat(struct msghdr *kmsg, int level, int type, int len, void *data)
{
	struct compat_timeval ctv;
	struct compat_timespec cts[3];
	struct compat_cmsghdr __user *cm = (struct compat_cmsghdr __user *) kmsg->msg_control;
	struct compat_cmsghdr cmhdr;
	int cmlen;

	if (cm == NULL || kmsg->msg_controllen < sizeof(*cm)) {
		kmsg->msg_flags |= MSG_CTRUNC;
		return 0; /* XXX: return error? check spec. */
	}

	if (level == SOL_SOCKET && type == SCM_TIMESTAMP) {
		struct timeval *tv = (struct timeval *)data;
		ctv.tv_sec = tv->tv_sec;
		ctv.tv_usec = tv->tv_usec;
		data = &ctv;
		len = sizeof(ctv);
	}
	if (level == SOL_SOCKET &&
	    (type == SCM_TIMESTAMPNS || type == SCM_TIMESTAMPING)) {
		int count = type == SCM_TIMESTAMPNS ? 1 : 3;
		int i;
		struct timespec *ts = (struct timespec *)data;
		for (i = 0; i < count; i++) {
			cts[i].tv_sec = ts[i].tv_sec;
			cts[i].tv_nsec = ts[i].tv_nsec;
		}
		data = &cts;
		len = sizeof(cts[0]) * count;
	}

	cmlen = CMSG_COMPAT_LEN(len);
	if (kmsg->msg_controllen < cmlen) {
		kmsg->msg_flags |= MSG_CTRUNC;
		cmlen = kmsg->msg_controllen;
	}
	cmhdr.cmsg_level = level;
	cmhdr.cmsg_type = type;
	cmhdr.cmsg_len = cmlen;

	if (copy_to_user(cm, &cmhdr, sizeof cmhdr))
		return -EFAULT;
	if (copy_to_user(CMSG_COMPAT_DATA(cm), data, cmlen - sizeof(struct compat_cmsghdr)))
		return -EFAULT;
	cmlen = CMSG_COMPAT_SPACE(len);
	if (kmsg->msg_controllen < cmlen)
		cmlen = kmsg->msg_controllen;
	kmsg->msg_control += cmlen;
	kmsg->msg_controllen -= cmlen;
	return 0;
}

void scm_detach_fds_compat(struct msghdr *kmsg, struct scm_cookie *scm)
{
	struct compat_cmsghdr __user *cm = (struct compat_cmsghdr __user *) kmsg->msg_control;
	int fdmax = (kmsg->msg_controllen - sizeof(struct compat_cmsghdr)) / sizeof(int);
	int fdnum = scm->fp->count;
	struct file **fp = scm->fp->fp;
	int __user *cmfptr;
	int err = 0, i;

	if (fdnum < fdmax)
		fdmax = fdnum;

	for (i = 0, cmfptr = (int __user *) CMSG_COMPAT_DATA(cm); i < fdmax; i++, cmfptr++) {
		int new_fd;
		err = security_file_receive(fp[i]);
		if (err)
			break;
		err = get_unused_fd_flags(MSG_CMSG_CLOEXEC & kmsg->msg_flags
					  ? O_CLOEXEC : 0);
		if (err < 0)
			break;
		new_fd = err;
		err = put_user(new_fd, cmfptr);
		if (err) {
			put_unused_fd(new_fd);
			break;
		}
		/* Bump the usage count and install the file. */
		get_file(fp[i]);
		fd_install(new_fd, fp[i]);
	}

	if (i > 0) {
		int cmlen = CMSG_COMPAT_LEN(i * sizeof(int));
		err = put_user(SOL_SOCKET, &cm->cmsg_level);
		if (!err)
			err = put_user(SCM_RIGHTS, &cm->cmsg_type);
		if (!err)
			err = put_user(cmlen, &cm->cmsg_len);
		if (!err) {
			cmlen = CMSG_COMPAT_SPACE(i * sizeof(int));
			kmsg->msg_control += cmlen;
			kmsg->msg_controllen -= cmlen;
		}
	}
	if (i < fdnum)
		kmsg->msg_flags |= MSG_CTRUNC;

	/*
	 * All of the files that fit in the message have had their
	 * usage counts incremented, so we just free the list.
	 */
	__scm_destroy(scm);
}

/*
 * A struct sock_filter is architecture independent.
 */
struct compat_sock_fprog {
	u16		len;
	compat_uptr_t	filter;		/* struct sock_filter * */
};

static int do_set_attach_filter(struct socket *sock, int level, int optname,
				char __user *optval, unsigned int optlen)
{
	struct compat_sock_fprog __user *fprog32 = (struct compat_sock_fprog __user *)optval;
	struct sock_fprog __user *kfprog = compat_alloc_user_space(sizeof(struct sock_fprog));
	compat_uptr_t ptr;
	u16 len;

	if (!access_ok(VERIFY_READ, fprog32, sizeof(*fprog32)) ||
	    !access_ok(VERIFY_WRITE, kfprog, sizeof(struct sock_fprog)) ||
	    __get_user(len, &fprog32->len) ||
	    __get_user(ptr, &fprog32->filter) ||
	    __put_user(len, &kfprog->len) ||
	    __put_user(compat_ptr(ptr), &kfprog->filter))
		return -EFAULT;

	return sock_setsockopt(sock, level, optname, (char __user *)kfprog,
			      sizeof(struct sock_fprog));
}

static int do_set_sock_timeout(struct socket *sock, int level,
		int optname, char __user *optval, unsigned int optlen)
{
	struct compat_timeval __user *up = (struct compat_timeval __user *) optval;
	struct timeval ktime;
	mm_segment_t old_fs;
	int err;

	if (optlen < sizeof(*up))
		return -EINVAL;
	if (!access_ok(VERIFY_READ, up, sizeof(*up)) ||
	    __get_user(ktime.tv_sec, &up->tv_sec) ||
	    __get_user(ktime.tv_usec, &up->tv_usec))
		return -EFAULT;
	old_fs = get_fs();
	set_fs(KERNEL_DS);
	err = sock_setsockopt(sock, level, optname, (char *) &ktime, sizeof(ktime));
	set_fs(old_fs);

	return err;
}

static int compat_sock_setsockopt(struct socket *sock, int level, int optname,
				char __user *optval, unsigned int optlen)
{
	if (optname == SO_ATTACH_FILTER)
		return do_set_attach_filter(sock, level, optname,
					    optval, optlen);
	if (optname == SO_RCVTIMEO || optname == SO_SNDTIMEO)
		return do_set_sock_timeout(sock, level, optname, optval, optlen);

	return sock_setsockopt(sock, level, optname, optval, optlen);
}

asmlinkage long compat_sys_setsockopt(int fd, int level, int optname,
				char __user *optval, unsigned int optlen)
{
	int err;
	struct socket *sock;

	if ((sock = sockfd_lookup(fd, &err))!=NULL)
	{
		err = security_socket_setsockopt(sock,level,optname);
		if (err) {
			sockfd_put(sock);
			return err;
		}

		if (level == SOL_SOCKET)
			err = compat_sock_setsockopt(sock, level,
					optname, optval, optlen);
		else if (sock->ops->compat_setsockopt)
			err = sock->ops->compat_setsockopt(sock, level,
					optname, optval, optlen);
		else
			err = sock->ops->setsockopt(sock, level,
					optname, optval, optlen);
		sockfd_put(sock);
	}
	return err;
}

static int do_get_sock_timeout(struct socket *sock, int level, int optname,
		char __user *optval, int __user *optlen)
{
	struct compat_timeval __user *up;
	struct timeval ktime;
	mm_segment_t old_fs;
	int len, err;

	up = (struct compat_timeval __user *) optval;
	if (get_user(len, optlen))
		return -EFAULT;
	if (len < sizeof(*up))
		return -EINVAL;
	len = sizeof(ktime);
	old_fs = get_fs();
	set_fs(KERNEL_DS);
	err = sock_getsockopt(sock, level, optname, (char *) &ktime, &len);
	set_fs(old_fs);

	if (!err) {
		if (put_user(sizeof(*up), optlen) ||
		    !access_ok(VERIFY_WRITE, up, sizeof(*up)) ||
		    __put_user(ktime.tv_sec, &up->tv_sec) ||
		    __put_user(ktime.tv_usec, &up->tv_usec))
			err = -EFAULT;
	}
	return err;
}

static int compat_sock_getsockopt(struct socket *sock, int level, int optname,
				char __user *optval, int __user *optlen)
{
	if (optname == SO_RCVTIMEO || optname == SO_SNDTIMEO)
		return do_get_sock_timeout(sock, level, optname, optval, optlen);
	return sock_getsockopt(sock, level, optname, optval, optlen);
}

int compat_sock_get_timestamp(struct sock *sk, struct timeval __user *userstamp)
{
	struct compat_timeval __user *ctv =
			(struct compat_timeval __user*) userstamp;
	int err = -ENOENT;
	struct timeval tv;

	if (!sock_flag(sk, SOCK_TIMESTAMP))
		sock_enable_timestamp(sk, SOCK_TIMESTAMP);
	tv = ktime_to_timeval(sk->sk_stamp);
	if (tv.tv_sec == -1)
		return err;
	if (tv.tv_sec == 0) {
		sk->sk_stamp = ktime_get_real();
		tv = ktime_to_timeval(sk->sk_stamp);
	}
	err = 0;
	if (put_user(tv.tv_sec, &ctv->tv_sec) ||
			put_user(tv.tv_usec, &ctv->tv_usec))
		err = -EFAULT;
	return err;
}
EXPORT_SYMBOL(compat_sock_get_timestamp);

int compat_sock_get_timestampns(struct sock *sk, struct timespec __user *userstamp)
{
	struct compat_timespec __user *ctv =
			(struct compat_timespec __user*) userstamp;
	int err = -ENOENT;
	struct timespec ts;

	if (!sock_flag(sk, SOCK_TIMESTAMP))
		sock_enable_timestamp(sk, SOCK_TIMESTAMP);
	ts = ktime_to_timespec(sk->sk_stamp);
	if (ts.tv_sec == -1)
		return err;
	if (ts.tv_sec == 0) {
		sk->sk_stamp = ktime_get_real();
		ts = ktime_to_timespec(sk->sk_stamp);
	}
	err = 0;
	if (put_user(ts.tv_sec, &ctv->tv_sec) ||
			put_user(ts.tv_nsec, &ctv->tv_nsec))
		err = -EFAULT;
	return err;
}
EXPORT_SYMBOL(compat_sock_get_timestampns);

asmlinkage long compat_sys_getsockopt(int fd, int level, int optname,
				char __user *optval, int __user *optlen)
{
	int err;
	struct socket *sock;

	if ((sock = sockfd_lookup(fd, &err))!=NULL)
	{
		err = security_socket_getsockopt(sock, level,
							   optname);
		if (err) {
			sockfd_put(sock);
			return err;
		}

		if (level == SOL_SOCKET)
			err = compat_sock_getsockopt(sock, level,
					optname, optval, optlen);
		else if (sock->ops->compat_getsockopt)
			err = sock->ops->compat_getsockopt(sock, level,
					optname, optval, optlen);
		else
			err = sock->ops->getsockopt(sock, level,
					optname, optval, optlen);
		sockfd_put(sock);
	}
	return err;
}

struct compat_group_req {
	__u32				 gr_interface;
	struct __kernel_sockaddr_storage gr_group
		__attribute__ ((aligned(4)));
} __attribute__ ((packed));

struct compat_group_source_req {
	__u32				 gsr_interface;
	struct __kernel_sockaddr_storage gsr_group
		__attribute__ ((aligned(4)));
	struct __kernel_sockaddr_storage gsr_source
		__attribute__ ((aligned(4)));
} __attribute__ ((packed));

struct compat_group_filter {
	__u32				 gf_interface;
	struct __kernel_sockaddr_storage gf_group
		__attribute__ ((aligned(4)));
	__u32				 gf_fmode;
	__u32				 gf_numsrc;
	struct __kernel_sockaddr_storage gf_slist[1]
		__attribute__ ((aligned(4)));
} __attribute__ ((packed));

#define __COMPAT_GF0_SIZE (sizeof(struct compat_group_filter) - \
			sizeof(struct __kernel_sockaddr_storage))


int compat_mc_setsockopt(struct sock *sock, int level, int optname,
	char __user *optval, unsigned int optlen,
	int (*setsockopt)(struct sock *,int,int,char __user *,unsigned int))
{
	char __user	*koptval = optval;
	int		koptlen = optlen;

	switch (optname) {
	case MCAST_JOIN_GROUP:
	case MCAST_LEAVE_GROUP:
	{
		struct compat_group_req __user *gr32 = (void *)optval;
		struct group_req __user *kgr =
			compat_alloc_user_space(sizeof(struct group_req));
		u32 interface;

		if (!access_ok(VERIFY_READ, gr32, sizeof(*gr32)) ||
		    !access_ok(VERIFY_WRITE, kgr, sizeof(struct group_req)) ||
		    __get_user(interface, &gr32->gr_interface) ||
		    __put_user(interface, &kgr->gr_interface) ||
		    copy_in_user(&kgr->gr_group, &gr32->gr_group,
				sizeof(kgr->gr_group)))
			return -EFAULT;
		koptval = (char __user *)kgr;
		koptlen = sizeof(struct group_req);
		break;
	}
	case MCAST_JOIN_SOURCE_GROUP:
	case MCAST_LEAVE_SOURCE_GROUP:
	case MCAST_BLOCK_SOURCE:
	case MCAST_UNBLOCK_SOURCE:
	{
		struct compat_group_source_req __user *gsr32 = (void *)optval;
		struct group_source_req __user *kgsr = compat_alloc_user_space(
			sizeof(struct group_source_req));
		u32 interface;

		if (!access_ok(VERIFY_READ, gsr32, sizeof(*gsr32)) ||
		    !access_ok(VERIFY_WRITE, kgsr,
			sizeof(struct group_source_req)) ||
		    __get_user(interface, &gsr32->gsr_interface) ||
		    __put_user(interface, &kgsr->gsr_interface) ||
		    copy_in_user(&kgsr->gsr_group, &gsr32->gsr_group,
				sizeof(kgsr->gsr_group)) ||
		    copy_in_user(&kgsr->gsr_source, &gsr32->gsr_source,
				sizeof(kgsr->gsr_source)))
			return -EFAULT;
		koptval = (char __user *)kgsr;
		koptlen = sizeof(struct group_source_req);
		break;
	}
	case MCAST_MSFILTER:
	{
		struct compat_group_filter __user *gf32 = (void *)optval;
		struct group_filter __user *kgf;
		u32 interface, fmode, numsrc;

		if (!access_ok(VERIFY_READ, gf32, __COMPAT_GF0_SIZE) ||
		    __get_user(interface, &gf32->gf_interface) ||
		    __get_user(fmode, &gf32->gf_fmode) ||
		    __get_user(numsrc, &gf32->gf_numsrc))
			return -EFAULT;
		koptlen = optlen + sizeof(struct group_filter) -
				sizeof(struct compat_group_filter);
		if (koptlen < GROUP_FILTER_SIZE(numsrc))
			return -EINVAL;
		kgf = compat_alloc_user_space(koptlen);
		if (!access_ok(VERIFY_WRITE, kgf, koptlen) ||
		    __put_user(interface, &kgf->gf_interface) ||
		    __put_user(fmode, &kgf->gf_fmode) ||
		    __put_user(numsrc, &kgf->gf_numsrc) ||
		    copy_in_user(&kgf->gf_group, &gf32->gf_group,
				sizeof(kgf->gf_group)) ||
		    (numsrc && copy_in_user(kgf->gf_slist, gf32->gf_slist,
				numsrc * sizeof(kgf->gf_slist[0]))))
			return -EFAULT;
		koptval = (char __user *)kgf;
		break;
	}

	default:
		break;
	}
	return setsockopt(sock, level, optname, koptval, koptlen);
}

EXPORT_SYMBOL(compat_mc_setsockopt);

int compat_mc_getsockopt(struct sock *sock, int level, int optname,
	char __user *optval, int __user *optlen,
	int (*getsockopt)(struct sock *,int,int,char __user *,int __user *))
{
	struct compat_group_filter __user *gf32 = (void *)optval;
	struct group_filter __user *kgf;
	int __user	*koptlen;
	u32 interface, fmode, numsrc;
	int klen, ulen, err;

	if (optname != MCAST_MSFILTER)
		return getsockopt(sock, level, optname, optval, optlen);

	koptlen = compat_alloc_user_space(sizeof(*koptlen));
	if (!access_ok(VERIFY_READ, optlen, sizeof(*optlen)) ||
	    __get_user(ulen, optlen))
		return -EFAULT;

	/* adjust len for pad */
	klen = ulen + sizeof(*kgf) - sizeof(*gf32);

	if (klen < GROUP_FILTER_SIZE(0))
		return -EINVAL;

	if (!access_ok(VERIFY_WRITE, koptlen, sizeof(*koptlen)) ||
	    __put_user(klen, koptlen))
		return -EFAULT;

	/* have to allow space for previous compat_alloc_user_space, too */
	kgf = compat_alloc_user_space(klen+sizeof(*optlen));

	if (!access_ok(VERIFY_READ, gf32, __COMPAT_GF0_SIZE) ||
	    __get_user(interface, &gf32->gf_interface) ||
	    __get_user(fmode, &gf32->gf_fmode) ||
	    __get_user(numsrc, &gf32->gf_numsrc) ||
	    __put_user(interface, &kgf->gf_interface) ||
	    __put_user(fmode, &kgf->gf_fmode) ||
	    __put_user(numsrc, &kgf->gf_numsrc) ||
	    copy_in_user(&kgf->gf_group,&gf32->gf_group,sizeof(kgf->gf_group)))
		return -EFAULT;

	err = getsockopt(sock, level, optname, (char __user *)kgf, koptlen);
	if (err)
		return err;

	if (!access_ok(VERIFY_READ, koptlen, sizeof(*koptlen)) ||
	    __get_user(klen, koptlen))
		return -EFAULT;

	ulen = klen - (sizeof(*kgf)-sizeof(*gf32));

	if (!access_ok(VERIFY_WRITE, optlen, sizeof(*optlen)) ||
	    __put_user(ulen, optlen))
		return -EFAULT;

	if (!access_ok(VERIFY_READ, kgf, klen) ||
	    !access_ok(VERIFY_WRITE, gf32, ulen) ||
	    __get_user(interface, &kgf->gf_interface) ||
	    __get_user(fmode, &kgf->gf_fmode) ||
	    __get_user(numsrc, &kgf->gf_numsrc) ||
	    __put_user(interface, &gf32->gf_interface) ||
	    __put_user(fmode, &gf32->gf_fmode) ||
	    __put_user(numsrc, &gf32->gf_numsrc))
		return -EFAULT;
	if (numsrc) {
		int copylen;

		klen -= GROUP_FILTER_SIZE(0);
		copylen = numsrc * sizeof(gf32->gf_slist[0]);
		if (copylen > klen)
			copylen = klen;
	        if (copy_in_user(gf32->gf_slist, kgf->gf_slist, copylen))
			return -EFAULT;
	}
	return err;
}

EXPORT_SYMBOL(compat_mc_getsockopt);


/* Argument list sizes for compat_sys_socketcall */
#define AL(x) ((x) * sizeof(u32))
static unsigned char nas[20]={AL(0),AL(3),AL(3),AL(3),AL(2),AL(3),
				AL(3),AL(3),AL(4),AL(4),AL(4),AL(6),
				AL(6),AL(2),AL(5),AL(5),AL(3),AL(3),
				AL(4),AL(5)};
#undef AL

asmlinkage long compat_sys_sendmsg(int fd, struct compat_msghdr __user *msg, unsigned flags)
{
	return sys_sendmsg(fd, (struct msghdr __user *)msg, flags | MSG_CMSG_COMPAT);
}

asmlinkage long compat_sys_recvmsg(int fd, struct compat_msghdr __user *msg, unsigned int flags)
{
	return sys_recvmsg(fd, (struct msghdr __user *)msg, flags | MSG_CMSG_COMPAT);
}

asmlinkage long compat_sys_recv(int fd, void __user *buf, size_t len, unsigned flags)
{
	return sys_recv(fd, buf, len, flags | MSG_CMSG_COMPAT);
}

asmlinkage long compat_sys_recvfrom(int fd, void __user *buf, size_t len,
				    unsigned flags, struct sockaddr __user *addr,
				    int __user *addrlen)
{
	return sys_recvfrom(fd, buf, len, flags | MSG_CMSG_COMPAT, addr, addrlen);
}

asmlinkage long compat_sys_recvmmsg(int fd, struct compat_mmsghdr __user *mmsg,
				    unsigned vlen, unsigned int flags,
<<<<<<< HEAD
				    struct timespec __user *timeout)
{
	int datagrams;
	struct timespec ktspec;
	struct compat_timespec __user *utspec;
=======
				    struct compat_timespec __user *timeout)
{
	int datagrams;
	struct timespec ktspec;
>>>>>>> 2fbe74b9

	if (timeout == NULL)
		return __sys_recvmmsg(fd, (struct mmsghdr __user *)mmsg, vlen,
				      flags | MSG_CMSG_COMPAT, NULL);

<<<<<<< HEAD
	utspec = (struct compat_timespec __user *)timeout;
	if (get_user(ktspec.tv_sec, &utspec->tv_sec) ||
	    get_user(ktspec.tv_nsec, &utspec->tv_nsec))
=======
	if (get_compat_timespec(&ktspec, timeout))
>>>>>>> 2fbe74b9
		return -EFAULT;

	datagrams = __sys_recvmmsg(fd, (struct mmsghdr __user *)mmsg, vlen,
				   flags | MSG_CMSG_COMPAT, &ktspec);
<<<<<<< HEAD
	if (datagrams > 0 &&
	    (put_user(ktspec.tv_sec, &utspec->tv_sec) ||
	     put_user(ktspec.tv_nsec, &utspec->tv_nsec)))
=======
	if (datagrams > 0 && put_compat_timespec(&ktspec, timeout))
>>>>>>> 2fbe74b9
		datagrams = -EFAULT;

	return datagrams;
}

asmlinkage long compat_sys_socketcall(int call, u32 __user *args)
{
	int ret;
	u32 a[6];
	u32 a0, a1;

	if (call < SYS_SOCKET || call > SYS_RECVMMSG)
		return -EINVAL;
	if (copy_from_user(a, args, nas[call]))
		return -EFAULT;
	a0 = a[0];
	a1 = a[1];

	switch (call) {
	case SYS_SOCKET:
		ret = sys_socket(a0, a1, a[2]);
		break;
	case SYS_BIND:
		ret = sys_bind(a0, compat_ptr(a1), a[2]);
		break;
	case SYS_CONNECT:
		ret = sys_connect(a0, compat_ptr(a1), a[2]);
		break;
	case SYS_LISTEN:
		ret = sys_listen(a0, a1);
		break;
	case SYS_ACCEPT:
		ret = sys_accept4(a0, compat_ptr(a1), compat_ptr(a[2]), 0);
		break;
	case SYS_GETSOCKNAME:
		ret = sys_getsockname(a0, compat_ptr(a1), compat_ptr(a[2]));
		break;
	case SYS_GETPEERNAME:
		ret = sys_getpeername(a0, compat_ptr(a1), compat_ptr(a[2]));
		break;
	case SYS_SOCKETPAIR:
		ret = sys_socketpair(a0, a1, a[2], compat_ptr(a[3]));
		break;
	case SYS_SEND:
		ret = sys_send(a0, compat_ptr(a1), a[2], a[3]);
		break;
	case SYS_SENDTO:
		ret = sys_sendto(a0, compat_ptr(a1), a[2], a[3], compat_ptr(a[4]), a[5]);
		break;
	case SYS_RECV:
		ret = compat_sys_recv(a0, compat_ptr(a1), a[2], a[3]);
		break;
	case SYS_RECVFROM:
		ret = compat_sys_recvfrom(a0, compat_ptr(a1), a[2], a[3],
					  compat_ptr(a[4]), compat_ptr(a[5]));
		break;
	case SYS_SHUTDOWN:
		ret = sys_shutdown(a0,a1);
		break;
	case SYS_SETSOCKOPT:
		ret = compat_sys_setsockopt(a0, a1, a[2],
				compat_ptr(a[3]), a[4]);
		break;
	case SYS_GETSOCKOPT:
		ret = compat_sys_getsockopt(a0, a1, a[2],
				compat_ptr(a[3]), compat_ptr(a[4]));
		break;
	case SYS_SENDMSG:
		ret = compat_sys_sendmsg(a0, compat_ptr(a1), a[2]);
		break;
	case SYS_RECVMSG:
		ret = compat_sys_recvmsg(a0, compat_ptr(a1), a[2]);
		break;
	case SYS_RECVMMSG:
		ret = compat_sys_recvmmsg(a0, compat_ptr(a1), a[2], a[3],
					  compat_ptr(a[4]));
		break;
	case SYS_ACCEPT4:
		ret = sys_accept4(a0, compat_ptr(a1), compat_ptr(a[2]), a[3]);
		break;
	default:
		ret = -EINVAL;
		break;
	}
	return ret;
}<|MERGE_RESOLUTION|>--- conflicted
+++ resolved
@@ -754,41 +754,21 @@
 
 asmlinkage long compat_sys_recvmmsg(int fd, struct compat_mmsghdr __user *mmsg,
 				    unsigned vlen, unsigned int flags,
-<<<<<<< HEAD
-				    struct timespec __user *timeout)
+				    struct compat_timespec __user *timeout)
 {
 	int datagrams;
 	struct timespec ktspec;
-	struct compat_timespec __user *utspec;
-=======
-				    struct compat_timespec __user *timeout)
-{
-	int datagrams;
-	struct timespec ktspec;
->>>>>>> 2fbe74b9
 
 	if (timeout == NULL)
 		return __sys_recvmmsg(fd, (struct mmsghdr __user *)mmsg, vlen,
 				      flags | MSG_CMSG_COMPAT, NULL);
 
-<<<<<<< HEAD
-	utspec = (struct compat_timespec __user *)timeout;
-	if (get_user(ktspec.tv_sec, &utspec->tv_sec) ||
-	    get_user(ktspec.tv_nsec, &utspec->tv_nsec))
-=======
 	if (get_compat_timespec(&ktspec, timeout))
->>>>>>> 2fbe74b9
 		return -EFAULT;
 
 	datagrams = __sys_recvmmsg(fd, (struct mmsghdr __user *)mmsg, vlen,
 				   flags | MSG_CMSG_COMPAT, &ktspec);
-<<<<<<< HEAD
-	if (datagrams > 0 &&
-	    (put_user(ktspec.tv_sec, &utspec->tv_sec) ||
-	     put_user(ktspec.tv_nsec, &utspec->tv_nsec)))
-=======
 	if (datagrams > 0 && put_compat_timespec(&ktspec, timeout))
->>>>>>> 2fbe74b9
 		datagrams = -EFAULT;
 
 	return datagrams;
