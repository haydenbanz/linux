/* SPDX-License-Identifier: GPL-2.0 WITH Linux-syscall-note */
#ifndef _LINUX_PRCTL_H
#define _LINUX_PRCTL_H

#include <linux/types.h>

/* Values to pass as first argument to prctl() */

#define PR_SET_PDEATHSIG  1  /* Second arg is a signal */
#define PR_GET_PDEATHSIG  2  /* Second arg is a ptr to return the signal */

/* Get/set current->mm->dumpable */
#define PR_GET_DUMPABLE   3
#define PR_SET_DUMPABLE   4

/* Get/set unaligned access control bits (if meaningful) */
#define PR_GET_UNALIGN	  5
#define PR_SET_UNALIGN	  6
# define PR_UNALIGN_NOPRINT	1	/* silently fix up unaligned user accesses */
# define PR_UNALIGN_SIGBUS	2	/* generate SIGBUS on unaligned user access */

/* Get/set whether or not to drop capabilities on setuid() away from
 * uid 0 (as per security/commoncap.c) */
#define PR_GET_KEEPCAPS   7
#define PR_SET_KEEPCAPS   8

/* Get/set floating-point emulation control bits (if meaningful) */
#define PR_GET_FPEMU  9
#define PR_SET_FPEMU 10
# define PR_FPEMU_NOPRINT	1	/* silently emulate fp operations accesses */
# define PR_FPEMU_SIGFPE	2	/* don't emulate fp operations, send SIGFPE instead */

/* Get/set floating-point exception mode (if meaningful) */
#define PR_GET_FPEXC	11
#define PR_SET_FPEXC	12
# define PR_FP_EXC_SW_ENABLE	0x80	/* Use FPEXC for FP exception enables */
# define PR_FP_EXC_DIV		0x010000	/* floating point divide by zero */
# define PR_FP_EXC_OVF		0x020000	/* floating point overflow */
# define PR_FP_EXC_UND		0x040000	/* floating point underflow */
# define PR_FP_EXC_RES		0x080000	/* floating point inexact result */
# define PR_FP_EXC_INV		0x100000	/* floating point invalid operation */
# define PR_FP_EXC_DISABLED	0	/* FP exceptions disabled */
# define PR_FP_EXC_NONRECOV	1	/* async non-recoverable exc. mode */
# define PR_FP_EXC_ASYNC	2	/* async recoverable exception mode */
# define PR_FP_EXC_PRECISE	3	/* precise exception mode */

/* Get/set whether we use statistical process timing or accurate timestamp
 * based process timing */
#define PR_GET_TIMING   13
#define PR_SET_TIMING   14
# define PR_TIMING_STATISTICAL  0       /* Normal, traditional,
                                                   statistical process timing */
# define PR_TIMING_TIMESTAMP    1       /* Accurate timestamp based
                                                   process timing */

#define PR_SET_NAME    15		/* Set process name */
#define PR_GET_NAME    16		/* Get process name */

/* Get/set process endian */
#define PR_GET_ENDIAN	19
#define PR_SET_ENDIAN	20
# define PR_ENDIAN_BIG		0
# define PR_ENDIAN_LITTLE	1	/* True little endian mode */
# define PR_ENDIAN_PPC_LITTLE	2	/* "PowerPC" pseudo little endian */

/* Get/set process seccomp mode */
#define PR_GET_SECCOMP	21
#define PR_SET_SECCOMP	22

/* Get/set the capability bounding set (as per security/commoncap.c) */
#define PR_CAPBSET_READ 23
#define PR_CAPBSET_DROP 24

/* Get/set the process' ability to use the timestamp counter instruction */
#define PR_GET_TSC 25
#define PR_SET_TSC 26
# define PR_TSC_ENABLE		1	/* allow the use of the timestamp counter */
# define PR_TSC_SIGSEGV		2	/* throw a SIGSEGV instead of reading the TSC */

/* Get/set securebits (as per security/commoncap.c) */
#define PR_GET_SECUREBITS 27
#define PR_SET_SECUREBITS 28

/*
 * Get/set the timerslack as used by poll/select/nanosleep
 * A value of 0 means "use default"
 */
#define PR_SET_TIMERSLACK 29
#define PR_GET_TIMERSLACK 30

#define PR_TASK_PERF_EVENTS_DISABLE		31
#define PR_TASK_PERF_EVENTS_ENABLE		32

/*
 * Set early/late kill mode for hwpoison memory corruption.
 * This influences when the process gets killed on a memory corruption.
 */
#define PR_MCE_KILL	33
# define PR_MCE_KILL_CLEAR   0
# define PR_MCE_KILL_SET     1

# define PR_MCE_KILL_LATE    0
# define PR_MCE_KILL_EARLY   1
# define PR_MCE_KILL_DEFAULT 2

#define PR_MCE_KILL_GET 34

/*
 * Tune up process memory map specifics.
 */
#define PR_SET_MM		35
# define PR_SET_MM_START_CODE		1
# define PR_SET_MM_END_CODE		2
# define PR_SET_MM_START_DATA		3
# define PR_SET_MM_END_DATA		4
# define PR_SET_MM_START_STACK		5
# define PR_SET_MM_START_BRK		6
# define PR_SET_MM_BRK			7
# define PR_SET_MM_ARG_START		8
# define PR_SET_MM_ARG_END		9
# define PR_SET_MM_ENV_START		10
# define PR_SET_MM_ENV_END		11
# define PR_SET_MM_AUXV			12
# define PR_SET_MM_EXE_FILE		13
# define PR_SET_MM_MAP			14
# define PR_SET_MM_MAP_SIZE		15

/*
 * This structure provides new memory descriptor
 * map which mostly modifies /proc/pid/stat[m]
 * output for a task. This mostly done in a
 * sake of checkpoint/restore functionality.
 */
struct prctl_mm_map {
	__u64	start_code;		/* code section bounds */
	__u64	end_code;
	__u64	start_data;		/* data section bounds */
	__u64	end_data;
	__u64	start_brk;		/* heap for brk() syscall */
	__u64	brk;
	__u64	start_stack;		/* stack starts at */
	__u64	arg_start;		/* command line arguments bounds */
	__u64	arg_end;
	__u64	env_start;		/* environment variables bounds */
	__u64	env_end;
	__u64	*auxv;			/* auxiliary vector */
	__u32	auxv_size;		/* vector size */
	__u32	exe_fd;			/* /proc/$pid/exe link file */
};

/*
 * Set specific pid that is allowed to ptrace the current task.
 * A value of 0 mean "no process".
 */
#define PR_SET_PTRACER 0x59616d61
# define PR_SET_PTRACER_ANY ((unsigned long)-1)

#define PR_SET_CHILD_SUBREAPER	36
#define PR_GET_CHILD_SUBREAPER	37

/*
 * If no_new_privs is set, then operations that grant new privileges (i.e.
 * execve) will either fail or not grant them.  This affects suid/sgid,
 * file capabilities, and LSMs.
 *
 * Operations that merely manipulate or drop existing privileges (setresuid,
 * capset, etc.) will still work.  Drop those privileges if you want them gone.
 *
 * Changing LSM security domain is considered a new privilege.  So, for example,
 * asking selinux for a specific new context (e.g. with runcon) will result
 * in execve returning -EPERM.
 *
 * See Documentation/userspace-api/no_new_privs.rst for more details.
 */
#define PR_SET_NO_NEW_PRIVS	38
#define PR_GET_NO_NEW_PRIVS	39

#define PR_GET_TID_ADDRESS	40

#define PR_SET_THP_DISABLE	41
#define PR_GET_THP_DISABLE	42

/*
 * No longer implemented, but left here to ensure the numbers stay reserved:
 */
#define PR_MPX_ENABLE_MANAGEMENT  43
#define PR_MPX_DISABLE_MANAGEMENT 44

#define PR_SET_FP_MODE		45
#define PR_GET_FP_MODE		46
# define PR_FP_MODE_FR		(1 << 0)	/* 64b FP registers */
# define PR_FP_MODE_FRE		(1 << 1)	/* 32b compatibility */

/* Control the ambient capability set */
#define PR_CAP_AMBIENT			47
# define PR_CAP_AMBIENT_IS_SET		1
# define PR_CAP_AMBIENT_RAISE		2
# define PR_CAP_AMBIENT_LOWER		3
# define PR_CAP_AMBIENT_CLEAR_ALL	4

/* arm64 Scalable Vector Extension controls */
/* Flag values must be kept in sync with ptrace NT_ARM_SVE interface */
#define PR_SVE_SET_VL			50	/* set task vector length */
# define PR_SVE_SET_VL_ONEXEC		(1 << 18) /* defer effect until exec */
#define PR_SVE_GET_VL			51	/* get task vector length */
/* Bits common to PR_SVE_SET_VL and PR_SVE_GET_VL */
# define PR_SVE_VL_LEN_MASK		0xffff
# define PR_SVE_VL_INHERIT		(1 << 17) /* inherit across exec */

/* Per task speculation control */
#define PR_GET_SPECULATION_CTRL		52
#define PR_SET_SPECULATION_CTRL		53
/* Speculation control variants */
# define PR_SPEC_STORE_BYPASS		0
# define PR_SPEC_INDIRECT_BRANCH	1
# define PR_SPEC_L1D_FLUSH		2
/* Return and control values for PR_SET/GET_SPECULATION_CTRL */
# define PR_SPEC_NOT_AFFECTED		0
# define PR_SPEC_PRCTL			(1UL << 0)
# define PR_SPEC_ENABLE			(1UL << 1)
# define PR_SPEC_DISABLE		(1UL << 2)
# define PR_SPEC_FORCE_DISABLE		(1UL << 3)
# define PR_SPEC_DISABLE_NOEXEC		(1UL << 4)

/* Reset arm64 pointer authentication keys */
#define PR_PAC_RESET_KEYS		54
# define PR_PAC_APIAKEY			(1UL << 0)
# define PR_PAC_APIBKEY			(1UL << 1)
# define PR_PAC_APDAKEY			(1UL << 2)
# define PR_PAC_APDBKEY			(1UL << 3)
# define PR_PAC_APGAKEY			(1UL << 4)

/* Tagged user address controls for arm64 */
#define PR_SET_TAGGED_ADDR_CTRL		55
#define PR_GET_TAGGED_ADDR_CTRL		56
# define PR_TAGGED_ADDR_ENABLE		(1UL << 0)
/* MTE tag check fault modes */
# define PR_MTE_TCF_NONE		0UL
# define PR_MTE_TCF_SYNC		(1UL << 1)
# define PR_MTE_TCF_ASYNC		(1UL << 2)
# define PR_MTE_TCF_MASK		(PR_MTE_TCF_SYNC | PR_MTE_TCF_ASYNC)
/* MTE tag inclusion mask */
# define PR_MTE_TAG_SHIFT		3
# define PR_MTE_TAG_MASK		(0xffffUL << PR_MTE_TAG_SHIFT)
/* Unused; kept only for source compatibility */
# define PR_MTE_TCF_SHIFT		1

/* Control reclaim behavior when allocating memory */
#define PR_SET_IO_FLUSHER		57
#define PR_GET_IO_FLUSHER		58

/* Dispatch syscalls to a userspace handler */
#define PR_SET_SYSCALL_USER_DISPATCH	59
# define PR_SYS_DISPATCH_OFF		0
# define PR_SYS_DISPATCH_ON		1
/* The control values for the user space selector when dispatch is enabled */
# define SYSCALL_DISPATCH_FILTER_ALLOW	0
# define SYSCALL_DISPATCH_FILTER_BLOCK	1

/* Set/get enabled arm64 pointer authentication keys */
#define PR_PAC_SET_ENABLED_KEYS		60
#define PR_PAC_GET_ENABLED_KEYS		61

/* Request the scheduler to share a core */
#define PR_SCHED_CORE			62
# define PR_SCHED_CORE_GET		0
# define PR_SCHED_CORE_CREATE		1 /* create unique core_sched cookie */
# define PR_SCHED_CORE_SHARE_TO		2 /* push core_sched cookie to pid */
# define PR_SCHED_CORE_SHARE_FROM	3 /* pull core_sched cookie to pid */
# define PR_SCHED_CORE_MAX		4
# define PR_SCHED_CORE_SCOPE_THREAD		0
# define PR_SCHED_CORE_SCOPE_THREAD_GROUP	1
# define PR_SCHED_CORE_SCOPE_PROCESS_GROUP	2
<<<<<<< HEAD
=======

#define PR_SET_VMA		0x53564d41
# define PR_SET_VMA_ANON_NAME		0
>>>>>>> 754e0b0e

#endif /* _LINUX_PRCTL_H */<|MERGE_RESOLUTION|>--- conflicted
+++ resolved
@@ -271,11 +271,8 @@
 # define PR_SCHED_CORE_SCOPE_THREAD		0
 # define PR_SCHED_CORE_SCOPE_THREAD_GROUP	1
 # define PR_SCHED_CORE_SCOPE_PROCESS_GROUP	2
-<<<<<<< HEAD
-=======
 
 #define PR_SET_VMA		0x53564d41
 # define PR_SET_VMA_ANON_NAME		0
->>>>>>> 754e0b0e
 
 #endif /* _LINUX_PRCTL_H */