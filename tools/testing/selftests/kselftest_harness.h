/* SPDX-License-Identifier: GPL-2.0-only */
/*
 * Copyright (c) 2012 The Chromium OS Authors. All rights reserved.
 *
 * kselftest_harness.h: simple C unit test helper.
 *
 * See documentation in Documentation/dev-tools/kselftest.rst
 *
 * API inspired by code.google.com/p/googletest
 */

/**
 * DOC: example
 *
 * .. code-block:: c
 *
 *    #include "../kselftest_harness.h"
 *
 *    TEST(standalone_test) {
 *      do_some_stuff;
 *      EXPECT_GT(10, stuff) {
 *         stuff_state_t state;
 *         enumerate_stuff_state(&state);
 *         TH_LOG("expectation failed with state: %s", state.msg);
 *      }
 *      more_stuff;
 *      ASSERT_NE(some_stuff, NULL) TH_LOG("how did it happen?!");
 *      last_stuff;
 *      EXPECT_EQ(0, last_stuff);
 *    }
 *
 *    FIXTURE(my_fixture) {
 *      mytype_t *data;
 *      int awesomeness_level;
 *    };
 *    FIXTURE_SETUP(my_fixture) {
 *      self->data = mytype_new();
 *      ASSERT_NE(NULL, self->data);
 *    }
 *    FIXTURE_TEARDOWN(my_fixture) {
 *      mytype_free(self->data);
 *    }
 *    TEST_F(my_fixture, data_is_good) {
 *      EXPECT_EQ(1, is_my_data_good(self->data));
 *    }
 *
 *    TEST_HARNESS_MAIN
 */

#ifndef __KSELFTEST_HARNESS_H
#define __KSELFTEST_HARNESS_H

#ifndef _GNU_SOURCE
#define _GNU_SOURCE
#endif
#include <asm/types.h>
#include <ctype.h>
#include <errno.h>
#include <stdbool.h>
#include <stdint.h>
#include <stdio.h>
#include <stdlib.h>
#include <string.h>
#include <sys/mman.h>
#include <sys/types.h>
#include <sys/wait.h>
#include <unistd.h>
#include <setjmp.h>

#include "kselftest.h"

#define TEST_TIMEOUT_DEFAULT 30

/* Utilities exposed to the test definitions */
#ifndef TH_LOG_STREAM
#  define TH_LOG_STREAM stderr
#endif

#ifndef TH_LOG_ENABLED
#  define TH_LOG_ENABLED 1
#endif

/**
 * TH_LOG()
 *
 * @fmt: format string
 * @...: optional arguments
 *
 * .. code-block:: c
 *
 *     TH_LOG(format, ...)
 *
 * Optional debug logging function available for use in tests.
 * Logging may be enabled or disabled by defining TH_LOG_ENABLED.
 * E.g., #define TH_LOG_ENABLED 1
 *
 * If no definition is provided, logging is enabled by default.
 */
#define TH_LOG(fmt, ...) do { \
	if (TH_LOG_ENABLED) \
		__TH_LOG(fmt, ##__VA_ARGS__); \
} while (0)

/* Unconditional logger for internal use. */
#define __TH_LOG(fmt, ...) \
		fprintf(TH_LOG_STREAM, "# %s:%d:%s:" fmt "\n", \
			__FILE__, __LINE__, _metadata->name, ##__VA_ARGS__)

/**
 * SKIP()
 *
 * @statement: statement to run after reporting SKIP
 * @fmt: format string
 * @...: optional arguments
 *
 * .. code-block:: c
 *
 *     SKIP(statement, fmt, ...);
 *
 * This forces a "pass" after reporting why something is being skipped
 * and runs "statement", which is usually "return" or "goto skip".
 */
#define SKIP(statement, fmt, ...) do { \
	snprintf(_metadata->results->reason, \
		 sizeof(_metadata->results->reason), fmt, ##__VA_ARGS__); \
	if (TH_LOG_ENABLED) { \
		fprintf(TH_LOG_STREAM, "#      SKIP      %s\n", \
			_metadata->results->reason); \
	} \
	_metadata->exit_code = KSFT_SKIP; \
	_metadata->trigger = 0; \
	statement; \
} while (0)

/**
 * TEST() - Defines the test function and creates the registration
 * stub
 *
 * @test_name: test name
 *
 * .. code-block:: c
 *
 *     TEST(name) { implementation }
 *
 * Defines a test by name.
 * Names must be unique and tests must not be run in parallel.  The
 * implementation containing block is a function and scoping should be treated
 * as such.  Returning early may be performed with a bare "return;" statement.
 *
 * EXPECT_* and ASSERT_* are valid in a TEST() { } context.
 */
#define TEST(test_name) __TEST_IMPL(test_name, -1)

/**
 * TEST_SIGNAL()
 *
 * @test_name: test name
 * @signal: signal number
 *
 * .. code-block:: c
 *
 *     TEST_SIGNAL(name, signal) { implementation }
 *
 * Defines a test by name and the expected term signal.
 * Names must be unique and tests must not be run in parallel.  The
 * implementation containing block is a function and scoping should be treated
 * as such.  Returning early may be performed with a bare "return;" statement.
 *
 * EXPECT_* and ASSERT_* are valid in a TEST() { } context.
 */
#define TEST_SIGNAL(test_name, signal) __TEST_IMPL(test_name, signal)

#define __TEST_IMPL(test_name, _signal) \
	static void test_name(struct __test_metadata *_metadata); \
	static inline void wrapper_##test_name( \
		struct __test_metadata *_metadata, \
		struct __fixture_variant_metadata *variant) \
	{ \
		_metadata->setup_completed = true; \
		if (setjmp(_metadata->env) == 0) \
			test_name(_metadata); \
		__test_check_assert(_metadata); \
	} \
	static struct __test_metadata _##test_name##_object = \
		{ .name = #test_name, \
		  .fn = &wrapper_##test_name, \
		  .fixture = &_fixture_global, \
		  .termsig = _signal, \
		  .timeout = TEST_TIMEOUT_DEFAULT, }; \
	static void __attribute__((constructor)) _register_##test_name(void) \
	{ \
		__register_test(&_##test_name##_object); \
	} \
	static void test_name( \
		struct __test_metadata __attribute__((unused)) *_metadata)

/**
 * FIXTURE_DATA() - Wraps the struct name so we have one less
 * argument to pass around
 *
 * @datatype_name: datatype name
 *
 * .. code-block:: c
 *
 *     FIXTURE_DATA(datatype_name)
 *
 * Almost always, you want just FIXTURE() instead (see below).
 * This call may be used when the type of the fixture data
 * is needed.  In general, this should not be needed unless
 * the *self* is being passed to a helper directly.
 */
#define FIXTURE_DATA(datatype_name) struct _test_data_##datatype_name

/**
 * FIXTURE() - Called once per fixture to setup the data and
 * register
 *
 * @fixture_name: fixture name
 *
 * .. code-block:: c
 *
 *     FIXTURE(fixture_name) {
 *       type property1;
 *       ...
 *     };
 *
 * Defines the data provided to TEST_F()-defined tests as *self*.  It should be
 * populated and cleaned up using FIXTURE_SETUP() and FIXTURE_TEARDOWN().
 */
#define FIXTURE(fixture_name) \
	FIXTURE_VARIANT(fixture_name); \
	static struct __fixture_metadata _##fixture_name##_fixture_object = \
		{ .name =  #fixture_name, }; \
	static void __attribute__((constructor)) \
	_register_##fixture_name##_data(void) \
	{ \
		__register_fixture(&_##fixture_name##_fixture_object); \
	} \
	FIXTURE_DATA(fixture_name)

/**
 * FIXTURE_SETUP() - Prepares the setup function for the fixture.
 * *_metadata* is included so that EXPECT_*, ASSERT_* etc. work correctly.
 *
 * @fixture_name: fixture name
 *
 * .. code-block:: c
 *
 *     FIXTURE_SETUP(fixture_name) { implementation }
 *
 * Populates the required "setup" function for a fixture.  An instance of the
 * datatype defined with FIXTURE_DATA() will be exposed as *self* for the
 * implementation.
 *
 * ASSERT_* are valid for use in this context and will prempt the execution
 * of any dependent fixture tests.
 *
 * A bare "return;" statement may be used to return early.
 */
#define FIXTURE_SETUP(fixture_name) \
	void fixture_name##_setup( \
		struct __test_metadata __attribute__((unused)) *_metadata, \
		FIXTURE_DATA(fixture_name) __attribute__((unused)) *self, \
		const FIXTURE_VARIANT(fixture_name) \
			__attribute__((unused)) *variant)

/**
 * FIXTURE_TEARDOWN()
 * *_metadata* is included so that EXPECT_*, ASSERT_* etc. work correctly.
 *
 * @fixture_name: fixture name
 *
 * .. code-block:: c
 *
 *     FIXTURE_TEARDOWN(fixture_name) { implementation }
 *
 * Populates the required "teardown" function for a fixture.  An instance of the
 * datatype defined with FIXTURE_DATA() will be exposed as *self* for the
 * implementation to clean up.
 *
 * A bare "return;" statement may be used to return early.
 */
#define FIXTURE_TEARDOWN(fixture_name) \
	void fixture_name##_teardown( \
		struct __test_metadata __attribute__((unused)) *_metadata, \
		FIXTURE_DATA(fixture_name) __attribute__((unused)) *self, \
		const FIXTURE_VARIANT(fixture_name) \
			__attribute__((unused)) *variant)

/**
 * FIXTURE_VARIANT() - Optionally called once per fixture
 * to declare fixture variant
 *
 * @fixture_name: fixture name
 *
 * .. code-block:: c
 *
 *     FIXTURE_VARIANT(fixture_name) {
 *       type property1;
 *       ...
 *     };
 *
 * Defines type of constant parameters provided to FIXTURE_SETUP(), TEST_F() and
 * FIXTURE_TEARDOWN as *variant*. Variants allow the same tests to be run with
 * different arguments.
 */
#define FIXTURE_VARIANT(fixture_name) struct _fixture_variant_##fixture_name

/**
 * FIXTURE_VARIANT_ADD() - Called once per fixture
 * variant to setup and register the data
 *
 * @fixture_name: fixture name
 * @variant_name: name of the parameter set
 *
 * .. code-block:: c
 *
 *     FIXTURE_VARIANT_ADD(fixture_name, variant_name) {
 *       .property1 = val1,
 *       ...
 *     };
 *
 * Defines a variant of the test fixture, provided to FIXTURE_SETUP() and
 * TEST_F() as *variant*. Tests of each fixture will be run once for each
 * variant.
 */
#define FIXTURE_VARIANT_ADD(fixture_name, variant_name) \
	extern FIXTURE_VARIANT(fixture_name) \
		_##fixture_name##_##variant_name##_variant; \
	static struct __fixture_variant_metadata \
		_##fixture_name##_##variant_name##_object = \
		{ .name = #variant_name, \
		  .data = &_##fixture_name##_##variant_name##_variant}; \
	static void __attribute__((constructor)) \
		_register_##fixture_name##_##variant_name(void) \
	{ \
		__register_fixture_variant(&_##fixture_name##_fixture_object, \
			&_##fixture_name##_##variant_name##_object);	\
	} \
	FIXTURE_VARIANT(fixture_name) \
		_##fixture_name##_##variant_name##_variant =

/**
 * TEST_F() - Emits test registration and helpers for
 * fixture-based test cases
 *
 * @fixture_name: fixture name
 * @test_name: test name
 *
 * .. code-block:: c
 *
 *     TEST_F(fixture, name) { implementation }
 *
 * Defines a test that depends on a fixture (e.g., is part of a test case).
 * Very similar to TEST() except that *self* is the setup instance of fixture's
 * datatype exposed for use by the implementation.
 *
 * The @test_name code is run in a separate process sharing the same memory
 * (i.e. vfork), which means that the test process can update its privileges
 * without impacting the related FIXTURE_TEARDOWN() (e.g. to remove files from
 * a directory where write access was dropped).
 */
#define TEST_F(fixture_name, test_name) \
	__TEST_F_IMPL(fixture_name, test_name, -1, TEST_TIMEOUT_DEFAULT)

#define TEST_F_SIGNAL(fixture_name, test_name, signal) \
	__TEST_F_IMPL(fixture_name, test_name, signal, TEST_TIMEOUT_DEFAULT)

#define TEST_F_TIMEOUT(fixture_name, test_name, timeout) \
	__TEST_F_IMPL(fixture_name, test_name, -1, timeout)

#define __TEST_F_IMPL(fixture_name, test_name, signal, tmout) \
	static void fixture_name##_##test_name( \
		struct __test_metadata *_metadata, \
		FIXTURE_DATA(fixture_name) *self, \
		const FIXTURE_VARIANT(fixture_name) *variant); \
	static inline void wrapper_##fixture_name##_##test_name( \
		struct __test_metadata *_metadata, \
		struct __fixture_variant_metadata *variant) \
	{ \
		/* fixture data is alloced, setup, and torn down per call. */ \
		FIXTURE_DATA(fixture_name) self; \
		pid_t child = 1; \
		int status = 0; \
		bool jmp = false; \
		memset(&self, 0, sizeof(FIXTURE_DATA(fixture_name))); \
		if (setjmp(_metadata->env) == 0) { \
			/* Use the same _metadata. */ \
			child = vfork(); \
			if (child == 0) { \
				fixture_name##_setup(_metadata, &self, variant->data); \
				/* Let setup failure terminate early. */ \
				if (_metadata->exit_code) \
					_exit(0); \
				_metadata->setup_completed = true; \
				fixture_name##_##test_name(_metadata, &self, variant->data); \
			} else if (child < 0 || child != waitpid(child, &status, 0)) { \
				ksft_print_msg("ERROR SPAWNING TEST GRANDCHILD\n"); \
				_metadata->exit_code = KSFT_FAIL; \
			} \
		} \
		else \
			jmp = true; \
		if (child == 0) { \
			if (_metadata->setup_completed && !_metadata->teardown_parent && !jmp) \
				fixture_name##_teardown(_metadata, &self, variant->data); \
			_exit(0); \
		} \
		if (_metadata->setup_completed && _metadata->teardown_parent) \
			fixture_name##_teardown(_metadata, &self, variant->data); \
		if (!WIFEXITED(status) && WIFSIGNALED(status)) \
			/* Forward signal to __wait_for_test(). */ \
			kill(getpid(), WTERMSIG(status)); \
		__test_check_assert(_metadata); \
	} \
	static struct __test_metadata \
		      _##fixture_name##_##test_name##_object = { \
		.name = #test_name, \
		.fn = &wrapper_##fixture_name##_##test_name, \
		.fixture = &_##fixture_name##_fixture_object, \
		.termsig = signal, \
		.timeout = tmout, \
		.teardown_parent = false, \
	 }; \
	static void __attribute__((constructor)) \
			_register_##fixture_name##_##test_name(void) \
	{ \
		__register_test(&_##fixture_name##_##test_name##_object); \
	} \
	static void fixture_name##_##test_name( \
		struct __test_metadata __attribute__((unused)) *_metadata, \
		FIXTURE_DATA(fixture_name) __attribute__((unused)) *self, \
		const FIXTURE_VARIANT(fixture_name) \
			__attribute__((unused)) *variant)

/**
 * TEST_HARNESS_MAIN - Simple wrapper to run the test harness
 *
 * .. code-block:: c
 *
 *     TEST_HARNESS_MAIN
 *
 * Use once to append a main() to the test file.
 */
#define TEST_HARNESS_MAIN \
	static void __attribute__((constructor)) \
	__constructor_order_last(void) \
	{ \
		if (!__constructor_order) \
			__constructor_order = _CONSTRUCTOR_ORDER_BACKWARD; \
	} \
	int main(int argc, char **argv) { \
		return test_harness_run(argc, argv); \
	}

/**
 * DOC: operators
 *
 * Operators for use in TEST() and TEST_F().
 * ASSERT_* calls will stop test execution immediately.
 * EXPECT_* calls will emit a failure warning, note it, and continue.
 */

/**
 * ASSERT_EQ()
 *
 * @expected: expected value
 * @seen: measured value
 *
 * ASSERT_EQ(expected, measured): expected == measured
 */
#define ASSERT_EQ(expected, seen) \
	__EXPECT(expected, #expected, seen, #seen, ==, 1)

/**
 * ASSERT_NE()
 *
 * @expected: expected value
 * @seen: measured value
 *
 * ASSERT_NE(expected, measured): expected != measured
 */
#define ASSERT_NE(expected, seen) \
	__EXPECT(expected, #expected, seen, #seen, !=, 1)

/**
 * ASSERT_LT()
 *
 * @expected: expected value
 * @seen: measured value
 *
 * ASSERT_LT(expected, measured): expected < measured
 */
#define ASSERT_LT(expected, seen) \
	__EXPECT(expected, #expected, seen, #seen, <, 1)

/**
 * ASSERT_LE()
 *
 * @expected: expected value
 * @seen: measured value
 *
 * ASSERT_LE(expected, measured): expected <= measured
 */
#define ASSERT_LE(expected, seen) \
	__EXPECT(expected, #expected, seen, #seen, <=, 1)

/**
 * ASSERT_GT()
 *
 * @expected: expected value
 * @seen: measured value
 *
 * ASSERT_GT(expected, measured): expected > measured
 */
#define ASSERT_GT(expected, seen) \
	__EXPECT(expected, #expected, seen, #seen, >, 1)

/**
 * ASSERT_GE()
 *
 * @expected: expected value
 * @seen: measured value
 *
 * ASSERT_GE(expected, measured): expected >= measured
 */
#define ASSERT_GE(expected, seen) \
	__EXPECT(expected, #expected, seen, #seen, >=, 1)

/**
 * ASSERT_NULL()
 *
 * @seen: measured value
 *
 * ASSERT_NULL(measured): NULL == measured
 */
#define ASSERT_NULL(seen) \
	__EXPECT(NULL, "NULL", seen, #seen, ==, 1)

/**
 * ASSERT_TRUE()
 *
 * @seen: measured value
 *
 * ASSERT_TRUE(measured): measured != 0
 */
#define ASSERT_TRUE(seen) \
	__EXPECT(0, "0", seen, #seen, !=, 1)

/**
 * ASSERT_FALSE()
 *
 * @seen: measured value
 *
 * ASSERT_FALSE(measured): measured == 0
 */
#define ASSERT_FALSE(seen) \
	__EXPECT(0, "0", seen, #seen, ==, 1)

/**
 * ASSERT_STREQ()
 *
 * @expected: expected value
 * @seen: measured value
 *
 * ASSERT_STREQ(expected, measured): !strcmp(expected, measured)
 */
#define ASSERT_STREQ(expected, seen) \
	__EXPECT_STR(expected, seen, ==, 1)

/**
 * ASSERT_STRNE()
 *
 * @expected: expected value
 * @seen: measured value
 *
 * ASSERT_STRNE(expected, measured): strcmp(expected, measured)
 */
#define ASSERT_STRNE(expected, seen) \
	__EXPECT_STR(expected, seen, !=, 1)

/**
 * EXPECT_EQ()
 *
 * @expected: expected value
 * @seen: measured value
 *
 * EXPECT_EQ(expected, measured): expected == measured
 */
#define EXPECT_EQ(expected, seen) \
	__EXPECT(expected, #expected, seen, #seen, ==, 0)

/**
 * EXPECT_NE()
 *
 * @expected: expected value
 * @seen: measured value
 *
 * EXPECT_NE(expected, measured): expected != measured
 */
#define EXPECT_NE(expected, seen) \
	__EXPECT(expected, #expected, seen, #seen, !=, 0)

/**
 * EXPECT_LT()
 *
 * @expected: expected value
 * @seen: measured value
 *
 * EXPECT_LT(expected, measured): expected < measured
 */
#define EXPECT_LT(expected, seen) \
	__EXPECT(expected, #expected, seen, #seen, <, 0)

/**
 * EXPECT_LE()
 *
 * @expected: expected value
 * @seen: measured value
 *
 * EXPECT_LE(expected, measured): expected <= measured
 */
#define EXPECT_LE(expected, seen) \
	__EXPECT(expected, #expected, seen, #seen, <=, 0)

/**
 * EXPECT_GT()
 *
 * @expected: expected value
 * @seen: measured value
 *
 * EXPECT_GT(expected, measured): expected > measured
 */
#define EXPECT_GT(expected, seen) \
	__EXPECT(expected, #expected, seen, #seen, >, 0)

/**
 * EXPECT_GE()
 *
 * @expected: expected value
 * @seen: measured value
 *
 * EXPECT_GE(expected, measured): expected >= measured
 */
#define EXPECT_GE(expected, seen) \
	__EXPECT(expected, #expected, seen, #seen, >=, 0)

/**
 * EXPECT_NULL()
 *
 * @seen: measured value
 *
 * EXPECT_NULL(measured): NULL == measured
 */
#define EXPECT_NULL(seen) \
	__EXPECT(NULL, "NULL", seen, #seen, ==, 0)

/**
 * EXPECT_TRUE()
 *
 * @seen: measured value
 *
 * EXPECT_TRUE(measured): 0 != measured
 */
#define EXPECT_TRUE(seen) \
	__EXPECT(0, "0", seen, #seen, !=, 0)

/**
 * EXPECT_FALSE()
 *
 * @seen: measured value
 *
 * EXPECT_FALSE(measured): 0 == measured
 */
#define EXPECT_FALSE(seen) \
	__EXPECT(0, "0", seen, #seen, ==, 0)

/**
 * EXPECT_STREQ()
 *
 * @expected: expected value
 * @seen: measured value
 *
 * EXPECT_STREQ(expected, measured): !strcmp(expected, measured)
 */
#define EXPECT_STREQ(expected, seen) \
	__EXPECT_STR(expected, seen, ==, 0)

/**
 * EXPECT_STRNE()
 *
 * @expected: expected value
 * @seen: measured value
 *
 * EXPECT_STRNE(expected, measured): strcmp(expected, measured)
 */
#define EXPECT_STRNE(expected, seen) \
	__EXPECT_STR(expected, seen, !=, 0)

#ifndef ARRAY_SIZE
#define ARRAY_SIZE(a)	(sizeof(a) / sizeof(a[0]))
#endif

/* Support an optional handler after and ASSERT_* or EXPECT_*.  The approach is
 * not thread-safe, but it should be fine in most sane test scenarios.
 *
 * Using __bail(), which optionally abort()s, is the easiest way to early
 * return while still providing an optional block to the API consumer.
 */
#define OPTIONAL_HANDLER(_assert) \
	for (; _metadata->trigger; _metadata->trigger = \
			__bail(_assert, _metadata))

#define is_signed_type(var)       (!!(((__typeof__(var))(-1)) < (__typeof__(var))1))

#define __EXPECT(_expected, _expected_str, _seen, _seen_str, _t, _assert) do { \
	/* Avoid multiple evaluation of the cases */ \
	__typeof__(_expected) __exp = (_expected); \
	__typeof__(_seen) __seen = (_seen); \
	if (!(__exp _t __seen)) { \
		/* Report with actual signedness to avoid weird output. */ \
		switch (is_signed_type(__exp) * 2 + is_signed_type(__seen)) { \
		case 0: { \
			unsigned long long __exp_print = (uintptr_t)__exp; \
			unsigned long long __seen_print = (uintptr_t)__seen; \
			__TH_LOG("Expected %s (%llu) %s %s (%llu)", \
				 _expected_str, __exp_print, #_t, \
				 _seen_str, __seen_print); \
			break; \
			} \
		case 1: { \
			unsigned long long __exp_print = (uintptr_t)__exp; \
			long long __seen_print = (intptr_t)__seen; \
			__TH_LOG("Expected %s (%llu) %s %s (%lld)", \
				 _expected_str, __exp_print, #_t, \
				 _seen_str, __seen_print); \
			break; \
			} \
		case 2: { \
			long long __exp_print = (intptr_t)__exp; \
			unsigned long long __seen_print = (uintptr_t)__seen; \
			__TH_LOG("Expected %s (%lld) %s %s (%llu)", \
				 _expected_str, __exp_print, #_t, \
				 _seen_str, __seen_print); \
			break; \
			} \
		case 3: { \
			long long __exp_print = (intptr_t)__exp; \
			long long __seen_print = (intptr_t)__seen; \
			__TH_LOG("Expected %s (%lld) %s %s (%lld)", \
				 _expected_str, __exp_print, #_t, \
				 _seen_str, __seen_print); \
			break; \
			} \
		} \
		_metadata->exit_code = KSFT_FAIL; \
		/* Ensure the optional handler is triggered */ \
		_metadata->trigger = 1; \
	} \
} while (0); OPTIONAL_HANDLER(_assert)

#define __EXPECT_STR(_expected, _seen, _t, _assert) do { \
	const char *__exp = (_expected); \
	const char *__seen = (_seen); \
	if (!(strcmp(__exp, __seen) _t 0))  { \
		__TH_LOG("Expected '%s' %s '%s'.", __exp, #_t, __seen); \
		_metadata->exit_code = KSFT_FAIL; \
		_metadata->trigger = 1; \
	} \
} while (0); OPTIONAL_HANDLER(_assert)

/* List helpers */
#define __LIST_APPEND(head, item) \
{ \
	/* Circular linked list where only prev is circular. */ \
	if (head == NULL) { \
		head = item; \
		item->next = NULL; \
		item->prev = item; \
		return;	\
	} \
	if (__constructor_order == _CONSTRUCTOR_ORDER_FORWARD) { \
		item->next = NULL; \
		item->prev = head->prev; \
		item->prev->next = item; \
		head->prev = item; \
	} else { \
		item->next = head; \
		item->next->prev = item; \
		item->prev = item; \
		head = item; \
	} \
}

struct __test_results {
	char reason[1024];	/* Reason for test result */
};

struct __test_metadata;
struct __fixture_variant_metadata;

/* Contains all the information about a fixture. */
struct __fixture_metadata {
	const char *name;
	struct __test_metadata *tests;
	struct __fixture_variant_metadata *variant;
	struct __fixture_metadata *prev, *next;
} _fixture_global __attribute__((unused)) = {
	.name = "global",
	.prev = &_fixture_global,
};

struct __test_xfail {
	struct __fixture_metadata *fixture;
	struct __fixture_variant_metadata *variant;
	struct __test_metadata *test;
	struct __test_xfail *prev, *next;
};

/**
 * XFAIL_ADD() - mark variant + test case combination as expected to fail
 * @fixture_name: name of the fixture
 * @variant_name: name of the variant
 * @test_name: name of the test case
 *
 * Mark a combination of variant + test case for a given fixture as expected
 * to fail. Tests marked this way will report XPASS / XFAIL return codes,
 * instead of PASS / FAIL,and use respective counters.
 */
#define XFAIL_ADD(fixture_name, variant_name, test_name) \
	static struct __test_xfail \
		_##fixture_name##_##variant_name##_##test_name##_xfail = \
	{ \
		.fixture = &_##fixture_name##_fixture_object, \
		.variant = &_##fixture_name##_##variant_name##_object, \
		.test = &_##fixture_name##_##test_name##_object, \
	}; \
	static void __attribute__((constructor)) \
		_register_##fixture_name##_##variant_name##_##test_name##_xfail(void) \
	{ \
		__register_xfail(&_##fixture_name##_##variant_name##_##test_name##_xfail); \
	}

static struct __fixture_metadata *__fixture_list = &_fixture_global;
static int __constructor_order;

#define _CONSTRUCTOR_ORDER_FORWARD   1
#define _CONSTRUCTOR_ORDER_BACKWARD -1

static inline void __register_fixture(struct __fixture_metadata *f)
{
	__LIST_APPEND(__fixture_list, f);
}

struct __fixture_variant_metadata {
	const char *name;
	const void *data;
	struct __test_xfail *xfails;
	struct __fixture_variant_metadata *prev, *next;
};

static inline void
__register_fixture_variant(struct __fixture_metadata *f,
			   struct __fixture_variant_metadata *variant)
{
	__LIST_APPEND(f->variant, variant);
}

/* Contains all the information for test execution and status checking. */
struct __test_metadata {
	const char *name;
	void (*fn)(struct __test_metadata *,
		   struct __fixture_variant_metadata *);
	pid_t pid;	/* pid of test when being run */
	struct __fixture_metadata *fixture;
	int termsig;
	int exit_code;
	int trigger; /* extra handler after the evaluation */
	int timeout;	/* seconds to wait for test timeout */
	bool timed_out;	/* did this test timeout instead of exiting? */
	bool aborted;	/* stopped test due to failed ASSERT */
	bool setup_completed; /* did setup finish? */
	bool teardown_parent; /* run teardown in a parent process */
	jmp_buf env;	/* for exiting out of test early */
	struct __test_results *results;
	struct __test_metadata *prev, *next;
};

static inline bool __test_passed(struct __test_metadata *metadata)
{
	return metadata->exit_code != KSFT_FAIL &&
	       metadata->exit_code <= KSFT_SKIP;
}

/*
 * Since constructors are called in reverse order, reverse the test
 * list so tests are run in source declaration order.
 * https://gcc.gnu.org/onlinedocs/gccint/Initialization.html
 * However, it seems not all toolchains do this correctly, so use
 * __constructor_order to detect which direction is called first
 * and adjust list building logic to get things running in the right
 * direction.
 */
static inline void __register_test(struct __test_metadata *t)
{
	__LIST_APPEND(t->fixture->tests, t);
}

static inline void __register_xfail(struct __test_xfail *xf)
{
	__LIST_APPEND(xf->variant->xfails, xf);
}

static inline int __bail(int for_realz, struct __test_metadata *t)
{
	/* if this is ASSERT, return immediately. */
	if (for_realz) {
		t->aborted = true;
		longjmp(t->env, 1);
	}
	/* otherwise, end the for loop and continue. */
	return 0;
}

static inline void __test_check_assert(struct __test_metadata *t)
{
	if (t->aborted)
		abort();
}

struct __test_metadata *__active_test;
static void __timeout_handler(int sig, siginfo_t *info, void *ucontext)
{
	struct __test_metadata *t = __active_test;

	/* Sanity check handler execution environment. */
	if (!t) {
		fprintf(TH_LOG_STREAM,
			"# no active test in SIGALRM handler!?\n");
		abort();
	}
	if (sig != SIGALRM || sig != info->si_signo) {
		fprintf(TH_LOG_STREAM,
			"# %s: SIGALRM handler caught signal %d!?\n",
			t->name, sig != SIGALRM ? sig : info->si_signo);
		abort();
	}

	t->timed_out = true;
	// signal process group
	kill(-(t->pid), SIGKILL);
}

void __wait_for_test(struct __test_metadata *t)
{
	struct sigaction action = {
		.sa_sigaction = __timeout_handler,
		.sa_flags = SA_SIGINFO,
	};
	struct sigaction saved_action;
	int status;

	if (sigaction(SIGALRM, &action, &saved_action)) {
		t->exit_code = KSFT_FAIL;
		fprintf(TH_LOG_STREAM,
			"# %s: unable to install SIGALRM handler\n",
			t->name);
		return;
	}
	__active_test = t;
	t->timed_out = false;
	alarm(t->timeout);
	waitpid(t->pid, &status, 0);
	alarm(0);
	if (sigaction(SIGALRM, &saved_action, NULL)) {
		t->exit_code = KSFT_FAIL;
		fprintf(TH_LOG_STREAM,
			"# %s: unable to uninstall SIGALRM handler\n",
			t->name);
		return;
	}
	__active_test = NULL;

	if (t->timed_out) {
		t->exit_code = KSFT_FAIL;
		fprintf(TH_LOG_STREAM,
			"# %s: Test terminated by timeout\n", t->name);
	} else if (WIFEXITED(status)) {
		if (WEXITSTATUS(status) == KSFT_SKIP ||
		    WEXITSTATUS(status) == KSFT_XPASS ||
		    WEXITSTATUS(status) == KSFT_XFAIL) {
			t->exit_code = WEXITSTATUS(status);
		} else if (t->termsig != -1) {
			t->exit_code = KSFT_FAIL;
			fprintf(TH_LOG_STREAM,
				"# %s: Test exited normally instead of by signal (code: %d)\n",
				t->name,
				WEXITSTATUS(status));
		} else {
			switch (WEXITSTATUS(status)) {
			/* Success */
			case KSFT_PASS:
				t->exit_code = KSFT_PASS;
				break;
			/* Failure */
			default:
				t->exit_code = KSFT_FAIL;
				fprintf(TH_LOG_STREAM,
					"# %s: Test failed\n",
					t->name);
			}
		}
	} else if (WIFSIGNALED(status)) {
		t->exit_code = KSFT_FAIL;
		if (WTERMSIG(status) == SIGABRT) {
			fprintf(TH_LOG_STREAM,
				"# %s: Test terminated by assertion\n",
				t->name);
		} else if (WTERMSIG(status) == t->termsig) {
			t->exit_code = KSFT_PASS;
		} else {
			fprintf(TH_LOG_STREAM,
				"# %s: Test terminated unexpectedly by signal %d\n",
				t->name,
				WTERMSIG(status));
		}
	} else {
		fprintf(TH_LOG_STREAM,
			"# %s: Test ended in some other way [%u]\n",
			t->name,
			status);
	}
}

static void test_harness_list_tests(void)
{
	struct __fixture_variant_metadata *v;
	struct __fixture_metadata *f;
	struct __test_metadata *t;

	for (f = __fixture_list; f; f = f->next) {
		v = f->variant;
		t = f->tests;

		if (f == __fixture_list)
			fprintf(stderr, "%-20s %-25s %s\n",
				"# FIXTURE", "VARIANT", "TEST");
		else
			fprintf(stderr, "--------------------------------------------------------------------------------\n");

		do {
			fprintf(stderr, "%-20s %-25s %s\n",
				t == f->tests ? f->name : "",
				v ? v->name : "",
				t ? t->name : "");

			v = v ? v->next : NULL;
			t = t ? t->next : NULL;
		} while (v || t);
	}
}

static int test_harness_argv_check(int argc, char **argv)
{
	int opt;

	while ((opt = getopt(argc, argv, "hlF:f:V:v:t:T:r:")) != -1) {
		switch (opt) {
		case 'f':
		case 'F':
		case 'v':
		case 'V':
		case 't':
		case 'T':
		case 'r':
			break;
		case 'l':
			test_harness_list_tests();
			return KSFT_SKIP;
		case 'h':
		default:
			fprintf(stderr,
				"Usage: %s [-h|-l] [-t|-T|-v|-V|-f|-F|-r name]\n"
				"\t-h       print help\n"
				"\t-l       list all tests\n"
				"\n"
				"\t-t name  include test\n"
				"\t-T name  exclude test\n"
				"\t-v name  include variant\n"
				"\t-V name  exclude variant\n"
				"\t-f name  include fixture\n"
				"\t-F name  exclude fixture\n"
				"\t-r name  run specified test\n"
				"\n"
				"Test filter options can be specified "
				"multiple times. The filtering stops\n"
				"at the first match. For example to "
				"include all tests from variant 'bla'\n"
				"but not test 'foo' specify '-T foo -v bla'.\n"
				"", argv[0]);
			return opt == 'h' ? KSFT_SKIP : KSFT_FAIL;
		}
	}

	return KSFT_PASS;
}

static bool test_enabled(int argc, char **argv,
			 struct __fixture_metadata *f,
			 struct __fixture_variant_metadata *v,
			 struct __test_metadata *t)
{
	unsigned int flen = 0, vlen = 0, tlen = 0;
	bool has_positive = false;
	int opt;

	optind = 1;
	while ((opt = getopt(argc, argv, "F:f:V:v:t:T:r:")) != -1) {
		has_positive |= islower(opt);

		switch (tolower(opt)) {
		case 't':
			if (!strcmp(t->name, optarg))
				return islower(opt);
			break;
		case 'f':
			if (!strcmp(f->name, optarg))
				return islower(opt);
			break;
		case 'v':
			if (!strcmp(v->name, optarg))
				return islower(opt);
			break;
		case 'r':
			if (!tlen) {
				flen = strlen(f->name);
				vlen = strlen(v->name);
				tlen = strlen(t->name);
			}
			if (strlen(optarg) == flen + 1 + vlen + !!vlen + tlen &&
			    !strncmp(f->name, &optarg[0], flen) &&
			    !strncmp(v->name, &optarg[flen + 1], vlen) &&
			    !strncmp(t->name, &optarg[flen + 1 + vlen + !!vlen], tlen))
				return true;
			break;
		}
	}

	/*
	 * If there are no positive tests then we assume user just wants
	 * exclusions and everything else is a pass.
	 */
	return !has_positive;
}

void __run_test(struct __fixture_metadata *f,
		struct __fixture_variant_metadata *variant,
		struct __test_metadata *t)
{
	struct __test_xfail *xfail;
	char *test_name;
	const char *diagnostic;

	/* reset test struct */
	t->exit_code = KSFT_PASS;
	t->trigger = 0;
	memset(t->results->reason, 0, sizeof(t->results->reason));

	if (asprintf(&test_name, "%s%s%s.%s", f->name,
		variant->name[0] ? "." : "", variant->name, t->name) == -1) {
		ksft_print_msg("ERROR ALLOCATING MEMORY\n");
		t->exit_code = KSFT_FAIL;
		_exit(t->exit_code);
	}

	ksft_print_msg(" RUN           %s ...\n", test_name);

	/* Make sure output buffers are flushed before fork */
	fflush(stdout);
	fflush(stderr);

	t->pid = fork();
	if (t->pid < 0) {
		ksft_print_msg("ERROR SPAWNING TEST CHILD\n");
		t->exit_code = KSFT_FAIL;
	} else if (t->pid == 0) {
		setpgrp();
		t->fn(t, variant);
		_exit(t->exit_code);
	} else {
		__wait_for_test(t);
	}
	ksft_print_msg("         %4s  %s\n",
		       __test_passed(t) ? "OK" : "FAIL", test_name);

	/* Check if we're expecting this test to fail */
	for (xfail = variant->xfails; xfail; xfail = xfail->next)
		if (xfail->test == t)
			break;
	if (xfail)
		t->exit_code = __test_passed(t) ? KSFT_XPASS : KSFT_XFAIL;

	if (t->results->reason[0])
		diagnostic = t->results->reason;
	else if (t->exit_code == KSFT_PASS || t->exit_code == KSFT_FAIL)
		diagnostic = NULL;
	else
		diagnostic = "unknown";

	ksft_test_result_code(t->exit_code, test_name,
<<<<<<< HEAD
			      diagnostic ? "%s" : NULL, diagnostic);
=======
			      diagnostic ? "%s" : "", diagnostic);
	free(test_name);
>>>>>>> 52ccdde1
}

static int test_harness_run(int argc, char **argv)
{
	struct __fixture_variant_metadata no_variant = { .name = "", };
	struct __fixture_variant_metadata *v;
	struct __fixture_metadata *f;
	struct __test_results *results;
	struct __test_metadata *t;
	int ret;
	unsigned int case_count = 0, test_count = 0;
	unsigned int count = 0;
	unsigned int pass_count = 0;

	ret = test_harness_argv_check(argc, argv);
	if (ret != KSFT_PASS)
		return ret;

	for (f = __fixture_list; f; f = f->next) {
		for (v = f->variant ?: &no_variant; v; v = v->next) {
			unsigned int old_tests = test_count;

			for (t = f->tests; t; t = t->next)
				if (test_enabled(argc, argv, f, v, t))
					test_count++;

			if (old_tests != test_count)
				case_count++;
		}
	}

	results = mmap(NULL, sizeof(*results), PROT_READ | PROT_WRITE,
		       MAP_SHARED | MAP_ANONYMOUS, -1, 0);

	ksft_print_header();
	ksft_set_plan(test_count);
	ksft_print_msg("Starting %u tests from %u test cases.\n",
	       test_count, case_count);
	for (f = __fixture_list; f; f = f->next) {
		for (v = f->variant ?: &no_variant; v; v = v->next) {
			for (t = f->tests; t; t = t->next) {
				if (!test_enabled(argc, argv, f, v, t))
					continue;
				count++;
				t->results = results;
				__run_test(f, v, t);
				t->results = NULL;
				if (__test_passed(t))
					pass_count++;
				else
					ret = 1;
			}
		}
	}
	munmap(results, sizeof(*results));

	ksft_print_msg("%s: %u / %u tests passed.\n", ret ? "FAILED" : "PASSED",
			pass_count, count);
	ksft_exit(ret == 0);

	/* unreachable */
	return KSFT_FAIL;
}

static void __attribute__((constructor)) __constructor_order_first(void)
{
	if (!__constructor_order)
		__constructor_order = _CONSTRUCTOR_ORDER_FORWARD;
}

#endif  /* __KSELFTEST_HARNESS_H */<|MERGE_RESOLUTION|>--- conflicted
+++ resolved
@@ -1208,12 +1208,8 @@
 		diagnostic = "unknown";
 
 	ksft_test_result_code(t->exit_code, test_name,
-<<<<<<< HEAD
 			      diagnostic ? "%s" : NULL, diagnostic);
-=======
-			      diagnostic ? "%s" : "", diagnostic);
 	free(test_name);
->>>>>>> 52ccdde1
 }
 
 static int test_harness_run(int argc, char **argv)
