--- conflicted
+++ resolved
@@ -53,15 +53,9 @@
 	"	.section .fixup,\"ax\"\n"		\
 	"	.align 4\n"				\
 	"	.literal_position\n"			\
-<<<<<<< HEAD
-	"5:	movi	%0, 3b\n"			\
-	"	movi	%1, %3\n"			\
-	"	jx	%0\n"				\
-=======
 	"5:	movi	%[oldval], 3b\n"		\
 	"	movi	%[newval], %[fault]\n"		\
 	"	jx	%[oldval]\n"			\
->>>>>>> 0ecfebd2
 	"	.previous\n"				\
 	"	.section __ex_table,\"a\"\n"		\
 	"	.long 1b, 5b, 2b, 5b\n"			\
@@ -146,15 +140,9 @@
 	"	.section .fixup,\"ax\"\n"
 	"	.align 4\n"
 	"	.literal_position\n"
-<<<<<<< HEAD
-	"4:	movi	%1, 2b\n"
-	"	movi	%0, %7\n"
-	"	jx	%1\n"
-=======
 	"4:	movi	%[tmp], 2b\n"
 	"	movi	%[ret], %[fault]\n"
 	"	jx	%[tmp]\n"
->>>>>>> 0ecfebd2
 	"	.previous\n"
 	"	.section __ex_table,\"a\"\n"
 	"	.long 1b, 4b\n"
