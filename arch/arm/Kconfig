--- conflicted
+++ resolved
@@ -747,27 +747,6 @@
 	help
 	  Samsung S3C64XX series based systems
 
-<<<<<<< HEAD
-config ARCH_S5PV210
-	bool "Samsung S5PV210/S5PC110"
-	select ARCH_HAS_HOLES_MEMORYMODEL
-	select ARCH_SPARSEMEM_ENABLE
-	select ATAGS
-	select CLKDEV_LOOKUP
-	select CLKSRC_SAMSUNG_PWM
-	select CPU_V7
-	select GENERIC_CLOCKEVENTS
-	select GPIO_SAMSUNG
-	select HAVE_S3C2410_I2C if I2C
-	select HAVE_S3C2410_WATCHDOG if WATCHDOG
-	select HAVE_S3C_RTC if RTC_CLASS
-	select NEED_MACH_MEMORY_H
-	select SAMSUNG_ATAGS
-	help
-	  Samsung S5PV210/S5PC110 series based systems
-
-=======
->>>>>>> c2fff85e
 config ARCH_DAVINCI
 	bool "TI DaVinci"
 	select ARCH_HAS_HOLES_MEMORYMODEL
