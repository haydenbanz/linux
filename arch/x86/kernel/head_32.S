--- conflicted
+++ resolved
@@ -569,7 +569,6 @@
 #  error "Kernel PMDs should be 1, 2 or 3"
 # endif
 	.align PAGE_SIZE		/* needs to be page-sized too */
-<<<<<<< HEAD
 
 #ifdef CONFIG_PAGE_TABLE_ISOLATION
 	/*
@@ -580,9 +579,7 @@
 	.fill 1024, 4, 0
 #endif
 
-=======
 SYM_DATA_END(initial_page_table)
->>>>>>> f01ec4fc
 #endif
 
 .data
