#!/bin/sh

set -e

# When you move, remove or rename generated files, you probably also update
# .gitignore and cleaning rules in the Makefile. This is the right thing
# to do. However, people usually do 'git pull', 'git bisect', etc. without
# running 'make clean'. Then, the stale generated files are left over, often
# causing build issues.
#
# Also, 'git status' shows such stale build artifacts as untracked files.
# What is worse, some people send a wrong patch to get them back to .gitignore
# without checking the commit history.
#
# So, when you (re)move generated files, please move the cleaning rules from
# the Makefile to this script. This is run before Kbuild starts building
# anything, so people will not be annoyed by such garbage files.
#
# This script is not intended to grow endlessly. Rather, it is a temporary scrap
# yard. Stale files stay in this file for a while (for some release cycles?),
# then will be really dead and removed from the code base entirely.

# These were previously generated source files. When you are building the kernel
# with O=, make sure to remove the stale files in the output tree. Otherwise,
# the build system wrongly compiles the stale ones.
if [ -n "${building_out_of_srctree}" ]; then
	for f in fdt_rw.c fdt_ro.c fdt_wip.c fdt.c ashldi3.S bswapsdi2.S font.c lib1funcs.S hyp-stub.S
	do
		rm -f arch/arm/boot/compressed/${f}
	done

	for f in uart-ath79.c ashldi3.c bswapdi.c bswapsi.c
	do
		rm -f arch/mips/boot/compressed/${f}
	done
<<<<<<< HEAD
fi
=======

	for f in firmware.c real2.S
	do
		rm -f arch/parisc/boot/compressed/${f}
	done
fi

rm -f scripts/extract-cert
>>>>>>> 754e0b0e
<|MERGE_RESOLUTION|>--- conflicted
+++ resolved
@@ -33,9 +33,6 @@
 	do
 		rm -f arch/mips/boot/compressed/${f}
 	done
-<<<<<<< HEAD
-fi
-=======
 
 	for f in firmware.c real2.S
 	do
@@ -43,5 +40,4 @@
 	done
 fi
 
-rm -f scripts/extract-cert
->>>>>>> 754e0b0e
+rm -f scripts/extract-cert